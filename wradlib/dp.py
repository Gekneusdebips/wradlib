# -*- coding: UTF-8 -*-
#-------------------------------------------------------------------------------
# Name:         dp
# Purpose:      Processing related to Dual-Pol and Differential Phase
#
# Authors:      Maik Heistermann, Stephan Jacobi and Thomas Pfaff
#
# Created:      20.09.2013
# Copyright:    (c) Maik Heistermann, Stephan Jacobi and Thomas Pfaff 2011
# Licence:      The MIT License
#-------------------------------------------------------------------------------
#!/usr/bin/env python

"""
Dual-Pol and Differential Phase
^^^^^^^^^^^^^^^^^^^^^^^^^^^^^^^^

Overview
--------

This module provides algorithms to process polarimentric radar moments,
namely the differential phase, PhiDP, and, based on successful PhiDP retrieval,
also the specific differential phase, KDP. Please note that the actual application
of polarimetric moments is implemented in the corresponding wradlib modules, e.g.:

    - fuzzy echo classification from polarimetric moments (:doc:`classify_echo_fuzzy <generated/wradlib.clutter.classify_echo_fuzzy>`)

    - attenuation correction (:doc:`pia_from_kdp <generated/wradlib.atten.pia_from_kdp>`)

    - direct precipitation retrieval from Kdp (:doc:`kdp2r <generated/wradlib.trafo.kdp2r>`)

Establishing a valid PhiDP profile for Kdp retrieval involves despeckling (linear_despeckle),
phase unfolding, and iterative retrieval of PhiDP form KDP. The main workflow and
its single steps is based on a publication by [Vulpiani2012]_. For convenience, the
entire workflow has been put together in the function
:doc:`process_raw_phidp <generated/wradlib.dp.process_raw_phidp_vulpiani>`.

Once a valid PhiDP profile has been established, :doc:`kdp_from_phidp <generated/wradlib.dp.kdp_from_phidp>`
can be used to retrieve Kdp.

Please note that so far, the functions in this module were designed to increase
performance. This was mainly achieved by allowing the simultaneous application
of functions over multiple array dimensions. The only requirement to apply these
function is that the **range dimension must be the last dimension** of all input arrays.


.. autosummary::
   :nosignatures:
   :toctree: generated/

    process_raw_phidp_vulpiani
    kdp_from_phidp_finitediff
    kdp_from_phidp_convolution
    unfold_phi_vulpiani
    linear_despeckle
    texture



References
----------
.. [Vulpiani2012] Vulpiani, G., M. Montopoli, L. D. Passeri, A. G. Gioia,
   P. Giordano, F. S. Marzano, 2012: On the Use of Dual-Polarized C-Band Radar
   for Operational Rainfall Retrieval in Mountainous Areas.
   J. Appl. Meteor. Climatol., 51, 405-425.


"""

import numpy as np
from scipy.interpolate import interp1d
from scipy.signal import medfilt
from scipy.stats import nanmedian, nanmean, linregress
from scipy.ndimage.filters import convolve1d
import util

from util import deprecated


def process_raw_phidp_vulpiani(phidp, dr, N_despeckle=5, L=7, niter=2, copy=False):
    """Establish consistent PhiDP profiles from raw data.

    This approach is based on [Vulpiani2012]_ and involves a two step procedure
    of PhiDP reconstruction.

    Processing of raw PhiDP data contains the following steps:

        - Despeckle

        - Initial KDP estimation

        - Removal of artifacts

        - Phase unfolding

        - PhiDP reconstruction using iterative estimation of KDP

    Parameters
    ----------
    phidp : array of shape (n azimuth angles, n range gates)
    N_despeckle : integer
        *N* parameter of function dp.linear_despeckle
    L : integer
        *L* parameter of dp.kdp_from_phidp_convolution
    niter : integer
        Number of iterations in which phidp is retreived from kdp and vice versa
    copy : boolean
        if True, the original phidp array will remain unchanged

    Returns
    -------
    phidp : array of shape (n azimuth angles, n range gates)
        reconstructed phidp
    kdp : array of shape (n azimuth angles, n range gates)
        kdp estimate corresponding to phidp output


    References
    ----------
    .. [Vulpiani2012] Vulpiani, G., M. Montopoli, L. D. Passeri, A. G. Gioia,
       P. Giordano, F. S. Marzano, 2012: On the Use of Dual-Polarized C-Band Radar
       for Operational Rainfall Retrieval in Mountainous Areas.
       J. Appl. Meteor. Climatol., 51, 405-425.

    """
    if copy:
        phidp = phidp.copy()

    # despeckle
    phidp = linear_despeckle(phidp,N_despeckle)
    # kdp retrieval first guess
    kdp = kdp_from_phidp_convolution(phidp, dr=dr, L=L)
    # remove extreme values
    kdp[kdp>20] = 0
    kdp[np.logical_and(kdp<-2,kdp>-20)] = 0

    # unfold phidp
    phidp = unfold_phi_vulpiani(phidp, kdp)

    # clean up unfolded PhiDP
    phidp[phidp>360] = np.nan

    # kdp retrieval second guess
    kdp = kdp_from_phidp_convolution(phidp, dr=dr, L=L)
    kdp = _fill_sweep(kdp)

    # remove remaining extreme values
    kdp[kdp>20] = 0
    kdp[kdp<-2] = 0

    # start the actual phidp/kdp iteration
    for i in xrange(niter):
        # phidp from kdp through integration
        phidp = 2 * np.cumsum(kdp, axis=-1) * dr
        # kdp from phidp by convolution
        kdp = kdp_from_phidp_convolution(phidp, dr=dr, L=L)
        # convert all NaNs to zeros (normally, this line can be assumed to be redundant)
        kdp = _fill_sweep(kdp)

    return phidp, kdp


def unfold_phi_vulpiani(phidp, kdp):
    """Alternative phase unfolding which completely relies on Kdp.

    This unfolding should be used in oder to iteratively reconstruct
    phidp and Kdp (see Vulpiani[2012]_).

    Parameters
    ----------
    phidp : array of floats
    kdp : array of floats

    References
    ----------
    .. [Vulpiani2012] Vulpiani, G., M. Montopoli, L. D. Passeri, A. G. Gioia,
       P. Giordano, F. S. Marzano, 2012: On the Use of Dual-Polarized C-Band Radar
       for Operational Rainfall Retrieval in Mountainous Areas.
       J. Appl. Meteor. Climatol., 51, 405-425.


    """
    # unfold phidp
    shape = phidp.shape
    phidp = phidp.reshape((-1,shape[-1]))
    kdp   = kdp.reshape((-1,shape[-1]))

    for beam in xrange(len(phidp)):
        below_th3 = kdp[beam]<-20
        try:
            idx1 = np.where(below_th3)[0][2]
            phidp[beam,idx1:] += 360
        except:
            pass

    return phidp.reshape(shape)


def _fill_sweep(dat, kind="nan_to_num", fill_value=0.):
    """Fills missing data in a 1d profile

    Parameters
    ----------
    dat : array of shape (n azimuth angles, n range gates)
    kind : string
        Defines how the filling is done.
    fill_value : float
        Fill value in areas of extrapolation.

    """
    if kind=="nan_to_num":
        return np.nan_to_num(dat)

    if not np.any( np.isnan(dat) ):
        return dat

    shape = dat.shape
    dat = dat.reshape((-1,shape[-1]))

    for beam in xrange(len(dat)):
        invalid = np.isnan(dat[beam])
        validx = np.where(~invalid)[0]
        if len(validx)<2:
            dat[beam,invalid] = 0.
            continue
        f = interp1d(validx, dat[beam,validx], kind=kind, bounds_error=False, fill_value=fill_value)
        invalidx = np.where(invalid)[0]
        dat[beam, invalidx] = f(invalidx)
    return dat.reshape(shape)


def kdp_from_phidp_finitediff(phidp, L=7, dr=1.):
    """Retrieves Kdp from PhiDP by applying a moving window range finite difference derivative.

    See [Vulpiani2012]_ for details about this approach.

    Please note that the moving window size *L* is specified as the number of range
    gates. Thus, this argument might need adjustment in case the range resolution changes.
    In the original publication ([Vulpiani2012]_), the value L=7 was chosen for
    a range resolution of 1km.

    ATTENTION: The function is designed for speed by allowing to process
    multiple dimensions in one step. For this purpose, the RANGE dimension needs
    to be the LAST dimension of the input array.

    Parameters
    ----------
    data : multi-dimensional array
        Note that the range dimension must be the last dimension of the input array.

    L : integer
        Width of the window (as number of range gates)

    dr : gate length in km


    References
    ----------
    .. [Vulpiani2012] Vulpiani, G., M. Montopoli, L. D. Passeri, A. G. Gioia,
       P. Giordano, F. S. Marzano, 2012: On the Use of Dual-Polarized C-Band Radar
       for Operational Rainfall Retrieval in Mountainous Areas.
       J. Appl. Meteor. Climatol., 51, 405-425.

    """
    assert (L % 2) == 1, "Window size N for function kdp_from_phidp must be an odd number."
    # Make really sure L is an integer
    L = int(L)
    kdp = np.zeros(phidp.shape)
    for r in xrange(L/2, phidp.shape[-1]-L/2):
        kdp[...,r] = (phidp[...,r+L/2] - phidp[...,r-L/2]) / (L-1)
    return kdp / 2. / dr


def kdp_from_phidp_linregress(phidp, L=7, dr=1.):
    """Alternative Kdp from PhiDP by applying a moving window linear regression.

    Please note that the moving window size *L* is specified as the number of range
    gates. Thus, this argument might need adjustment in case the range resolution changes.
    In the original publication ([Vulpiani2012]_), the value L=7 was chosen for
    a range resolution of 1km.

    ATTENTION: The function is designed for speed by allowing to process
    multiple dimensions in one step. For this purpose, the RANGE dimension needs
    to be the LAST dimension of the input array.

    Parameters
    ----------
    data : multi-dimensional array
        Note that the range dimension must be the last dimension of the input array.

    L : integer
        Width of the window (as number of range gates)

    dr : gate length in km

    Examples
    --------
    >>> import wradlib
    >>> import numpy as np
    >>> import pylab as pl
    >>> pl.interactive(True)
    >>> kdp_true   = np.sin(3*np.arange(0,10,0.1))
    >>> phidp_true = np.cumsum(kdp_true)
    >>> phidp_raw  = phidp_true + np.random.uniform(-1,1,len(phidp_true))
    >>> gaps       = np.concatenate([ range(10,20),range(30,40),range(60,80) ])
    >>> phidp_raw[gaps] = np.nan
    >>> kdp_re = wradlib.dp.kdp_from_phidp_linregress(phidp_raw)
    >>> line1 = pl.plot(np.ma.masked_invalid(phidp_true), "b--", label="phidp_true")
    >>> line2 = pl.plot(np.ma.masked_invalid(phidp_raw), "b-", label="phidp_raw")
    >>> line3 = pl.plot(kdp_true, "g-", label="kdp_true")
    >>> line4 = pl.plot(np.ma.masked_invalid(kdp_re), "r-", label="kdp_reconstructed")
    >>> lgnd = pl.legend(("phidp_true", "phidp_raw", "kdp_true", "kdp_reconstructed"))

    """
    assert (L % 2) == 1, "Window size N for function kdp_from_phidp must be an odd number."

    shape = phidp.shape
    phidp = phidp.reshape((-1,shape[-1]))

    # Make really sure L is an integer
    L = int(L)

    x = np.arange(phidp.shape[-1])
    valids = ~np.isnan(phidp)
    kdp = np.zeros(phidp.shape) * np.nan

    for beam in xrange(len(phidp)):
        for r in xrange(L/2, phidp.shape[-1]-L/2):
            # iterate over gates
            ix = np.arange(r-L/2, r+L/2+1)
            if np.sum(valids[beam, ix]) < L/2:
                # not enough valid values inside our window
                continue
            kdp[beam, r] = linregress(x[ix][valids[beam,ix]], phidp[beam, ix[valids[beam,ix]] ])[0]
        # take care of the start and end of the beam
        #   start
        ix = np.arange(0, L)
        if np.sum(valids[beam, ix]) >= L/2:
            kdp[beam, ix] = linregress(x[ix][valids[beam,ix]], phidp[beam, ix[valids[beam,ix]] ])[0]
        #   end
        ix = np.arange(shape[-1]-L, shape[-1])
        if np.sum(valids[beam, ix]) >= L/2:
            kdp[beam, ix] = linregress(x[ix][valids[beam,ix]], phidp[beam, ix[valids[beam,ix]] ])[0]

    # accounting for forward/backward propagation AND gate length
    return kdp.reshape(shape) / 2. / dr


def kdp_from_phidp_sobel(phidp, L=7, dr=1.):
    """Alternative Kdp from PhiDP by applying a sobel filter where possible and linear regression otherwise.

    The results are quite similar to the moving window linear regression, but this
    is much faster, depending on the percentage of NaN values in the bema, though.
    The Sobel filter is applied everywhere but will return NaNs in case only
    one value in the moving window is NaN. The remaining NaN values are then
    dealt with by using local linear regression (see kdp_from_phidp_linregress).

    This Sobel filter solution has been provided by Scott Collis at:

    http://stackoverflow.com/questions/7288125/performing-a-moving-linear-fit-to-1d-data-in-python

    Please note that the moving window size *L* is specified as the number of range
    gates. Thus, this argument might need adjustment in case the range resolution changes.
    In the original publication ([Vulpiani2012]_), the value L=7 was chosen for
    a range resolution of 1km.

    ATTENTION: The function is designed for speed by allowing to process
    multiple dimensions in one step. For this purpose, the RANGE dimension needs
    to be the LAST dimension of the input array.

    Parameters
    ----------
    data : multi-dimensional array
        Note that the range dimension must be the last dimension of the input array.

    L : integer
        Width of the window (as number of range gates)

    dr : gate length in km

    Examples
    --------
    >>> import wradlib
    >>> import numpy as np
    >>> import pylab as pl
    >>> pl.interactive(True)
    >>> kdp_true   = np.sin(3*np.arange(0,10,0.1))
    >>> phidp_true = np.cumsum(kdp_true)
    >>> phidp_raw  = phidp_true + np.random.uniform(-1,1,len(phidp_true))
    >>> gaps       = np.concatenate([ range(10,20),range(30,40),range(60,80) ])
    >>> phidp_raw[gaps] = np.nan
    >>> kdp_re = wradlib.dp.kdp_from_phidp_linregress(phidp_raw)
    >>> line1 = pl.plot(np.ma.masked_invalid(phidp_true), "b--", label="phidp_true")
    >>> line2 = pl.plot(np.ma.masked_invalid(phidp_raw), "b-", label="phidp_raw")
    >>> line3 = pl.plot(kdp_true, "g-", label="kdp_true")
    >>> line4 = pl.plot(np.ma.masked_invalid(kdp_re), "r-", label="kdp_reconstructed")
    >>> lgnd = pl.legend(("phidp_true", "phidp_raw", "kdp_true", "kdp_reconstructed"))

    """
    assert (L % 2) == 1, "Window size N for function kdp_from_phidp must be an odd number."

    shape = phidp.shape
    phidp = phidp.reshape((-1,shape[-1]))

    # Make really sure L is an integer
    L = int(L)

    kdp = np.zeros(phidp.shape) * np.nan

    # do it fast using the sobel filter
    for beam in xrange(len(phidp)):
        kdp[beam, :] = sobel(phidp[beam,:], window_len=L)

    # find remaining NaN values with valid neighbours
    x = np.arange(phidp.shape[-1])
    invalidkdp = np.isnan(kdp)
    validphidp = ~np.isnan(phidp)
    kernel = np.ones(L, dtype="i4")
    # and do the slow moving window linear regression
    for beam in xrange(len(phidp)):
        # number of valid neighbours around one gate
        nvalid = np.convolve(validphidp[beam], kernel, "same") > L/2
        # find those gates which have invalid Kdp AND enough valid neighbours
        nangates = np.where(invalidkdp[beam] & nvalid)[0]
        # now iterate over those
        for r in nangates:
            ix = np.arange(min(0,r-L/2), max(shape[-1],r+L/2+1))
            # check again (just to make sure...)
            if np.sum(validphidp[beam, ix]) < L/2:
                # not enough valid values inside our window
                continue
            kdp[beam, r] = linregress(x[ix][validphidp[beam,ix]], phidp[beam, ix[validphidp[beam,ix]] ])[0]
        # take care of the start and end of the beam
        #   start
        ix = np.arange(0, L)
        if np.sum(validphidp[beam, ix]) >= L/2:
            kdp[beam, ix] = linregress(x[ix][validphidp[beam,ix]], phidp[beam, ix[validphidp[beam,ix]] ])[0]
        #   end
        ix = np.arange(shape[-1]-L, shape[-1])
        if np.sum(validphidp[beam, ix]) >= L/2:
            kdp[beam, ix] = linregress(x[ix][validphidp[beam,ix]], phidp[beam, ix[validphidp[beam,ix]] ])[0]

    # accounting for forward/backward propagation AND gate length
    return kdp.reshape(shape) / 2. / dr


def sobel(x,window_len=7):
    """Sobel differential filter for calculating KDP.

    This solution has been taken from:

    http://stackoverflow.com/questions/7288125/performing-a-moving-linear-fit-to-1d-data-in-python

    Returns
    -------
        output : differential signal (unscaled for gate spacing)

    """
    s=np.r_[x[window_len-1:0:-1],x,x[-1:-window_len:-1]]
    w=2.0*np.arange(window_len)/(window_len-1.0) -1.0
    w=w/(abs(w).sum())
    y=np.convolve(w,s,mode='valid')
    return -1.0*y[window_len/2:len(x)+window_len/2]/(window_len/3.0)


def kdp_from_phidp_convolution(phidp, L=7, dr=1.):
    """Alternative Kdp from PhiDP by applying a convolution filter where possible and linear regression otherwise.

    The results are very similar to the moving window linear regression, but the convolution
    is *much* faster, depending on the percentage of NaN values in the beam, though.

    The convolution filter was suggested by Kai Mühlbauer (University of Bonn).

    The filter provides fast Kdp retrieval but will return NaNs in case at least
    one value in the moving window is NaN. The remaining gates are treated by
    using local linear regression where possible (see kdp_from_phidp_linregress).

    Please note that the moving window size *L* is specified as the number of range
    gates. Thus, this argument might need adjustment in case the range resolution changes.
    In the original publication ([Vulpiani2012]_), the value L=7 was chosen for
    a range resolution of 1km.

    ATTENTION: The function is designed for speed by allowing to process
    multiple dimensions in one step. For this purpose, the RANGE dimension needs
    to be the LAST dimension of the input array.

    Parameters
    ----------
    data : multi-dimensional array
        Note that the range dimension must be the last dimension of the input array.

    L : integer
        Width of the window (as number of range gates)

    dr : gate length in km

    Examples
    --------
    >>> import wradlib
    >>> import numpy as np
    >>> import pylab as pl
    >>> pl.interactive(True)
    >>> kdp_true   = np.sin(3*np.arange(0,10,0.1))
    >>> phidp_true = np.cumsum(kdp_true)
    >>> phidp_raw  = phidp_true + np.random.uniform(-1,1,len(phidp_true))
    >>> gaps       = np.concatenate([ range(10,20),range(30,40),range(60,80) ])
    >>> phidp_raw[gaps] = np.nan
    >>> kdp_re = wradlib.dp.kdp_from_phidp_linregress(phidp_raw)
<<<<<<< HEAD
    >>> pl.plot(np.ma.masked_invalid(phidp_true), "b--", label="phidp_true")
    >>> pl.plot(np.ma.masked_invalid(phidp_raw), "b-", label="phidp_raw")
    >>> pl.plot(kdp_true, "g-", label="kdp_true")
    >>> pl.plot(np.ma.masked_invalid(kdp_re), "r-", label="kdp_reconstructed")
    >>> pl.legend(("phidp_true", "phidp_raw", "kdp_true", "kdp_reconstructed"))
=======
    >>> line1 = pl.plot(np.ma.masked_invalid(phidp_true), "b--", label="phidp_true")
    >>> line2 = pl.plot(np.ma.masked_invalid(phidp_raw), "b-", label="phidp_raw")
    >>> line3 = pl.plot(kdp_true, "g-", label="kdp_true")
    >>> line4 = pl.plot(np.ma.masked_invalid(kdp_re), "r-", label="kdp_reconstructed")
    >>> lgnd = pl.legend(("phidp_true", "phidp_raw", "kdp_true", "kdp_reconstructed"))
    >>> pl.show()
>>>>>>> 16eed637

    """
    assert (L % 2) == 1, "Window size N for function kdp_from_phidp must be an odd number."

    shape = phidp.shape
    phidp = phidp.reshape((-1,shape[-1]))

    # Make really sure L is an integer
    L = int(L)

    window=2. * np.arange(L)/(L-1.0) - 1.0
    window=window/(abs(window).sum())
    window=window[::-1]
    kdp = convolve1d(phidp, window, axis=1) / (len(window)/3.0)

    # find remaining NaN values with valid neighbours
    invalidkdp = np.isnan(kdp)
    if not np.any(invalidkdp.ravel()):
        # No NaN? Return KdP
        return kdp.reshape(shape) / 2. / dr

    # Otherwise continue
    x = np.arange(phidp.shape[-1])
    validphidp = ~np.isnan(phidp)
    kernel = np.ones(L, dtype="i4")
    # and do the slow moving window linear regression
    for beam in xrange(len(phidp)):
        # number of valid neighbours around one gate
        nvalid = np.convolve(validphidp[beam], kernel, "same") > L/2
        # find those gates which have invalid Kdp AND enough valid neighbours
        nangates = np.where(invalidkdp[beam] & nvalid)[0]
        # now iterate over those
        for r in nangates:
            ix = np.arange(max(0,r-L/2), min(r+L/2+1, shape[-1]))
            # check again (just to make sure...)
            if np.sum(validphidp[beam, ix]) < L/2:
                # not enough valid values inside our window
                continue
            kdp[beam, r] = linregress(x[ix][validphidp[beam,ix]], phidp[beam, ix[validphidp[beam,ix]] ])[0]
        # take care of the start and end of the beam
        #   start
        ix = np.arange(0, L)
        if np.sum(validphidp[beam, ix]) >= 2:
            kdp[beam, 0:(L/2)] = linregress(x[ix][validphidp[beam,ix]], phidp[beam, ix[validphidp[beam,ix]] ])[0]
        #   end
        ix = np.arange(shape[-1]-L, shape[-1])
        if np.sum(validphidp[beam, ix]) >= 2:
            kdp[beam, -L/2:] = linregress(x[ix][validphidp[beam,ix]], phidp[beam, ix[validphidp[beam,ix]] ])[0]

    # accounting for forward/backward propagation AND gate length
    return kdp.reshape(shape) / 2. / dr


def unfold_phi(phidp, rho, width=5, copy=False):
    """
    Unfolds differential phase by adjusting values that exceeded maximum ambiguous range.

    Accepts arbitrarily dimensioned arrays, but THE LAST DIMENSION MUST BE THE RANGE.

    This is the fast Fortran-based implementation (RECOMMENDED).

    The algorithm is based on the paper of [Wang2009]_.

    Parameters
    ----------
    phidp : array of shape (...,nr) with nr being the number of range bins
    rho : array of same shape as phidp
    width : integer
       Width of the analysis window
    copy : boolean
       Leaves original phidp array unchanged if set to True (default: False)

    References
    ----------
    .. [Wang2009] Wang, Yanting, V. Chandrasekar, 2009: Algorithm for Estimation
       of the Specific Differential Phase. J. Atmos. Oceanic Technol., 26, 2565-2578.

    """
    # Check whether fast Fortran implementation is available
    speedup = util.import_optional("wradlib.speedup")

    shape = phidp.shape
    assert rho.shape==shape, "rho and phidp must have the same shape."

    phidp = phidp.reshape((-1,shape[-1]))
    if copy:
        phidp = phidp.copy()
    rho   = rho.reshape((-1,shape[-1]))
    gradphi = gradient_from_smoothed(phidp)

    beams, rs = phidp.shape

    # Compute the standard deviation within windows of 9 range bins
    stdarr = np.zeros(phidp.shape, dtype=np.float32)
    for r in xrange(rs-9):
        stdarr[...,r] = np.std(phidp[...,r:r+9],-1)

    phidp = speedup.f_unfold_phi(phidp=phidp.astype("f4"), rho=rho.astype("f4"), gradphi=gradphi.astype("f4"), stdarr=stdarr.astype("f4"), beams=beams, rs=rs, w=width)

    return phidp.reshape(shape)


def unfold_phi_naive(phidp, rho, width=5, copy=False):
    """
    Unfolds differential phase by adjusting values that exceeded maximum ambiguous range.

    Accepts arbitrarily dimensioned arrays, but THE LAST DIMENSION MUST BE THE RANGE.

    This is the slow Python-based implementation (NOT RECOMMENDED).

    Parameters
    ----------
    phidp : array of shape (...,nr) with nr being the number of range bins
    rho : array of same shape as phidp
    width : integer
       Width of the analysis window
    copy : boolean
       Leaves original phidp array unchanged if set to True (default: False)

    References
    ----------
    .. [Wang2009] Wang, Yanting, V. Chandrasekar, 2009: Algorithm for Estimation
       of the Specific Differential Phase. J. Atmos. Oceanic Technol., 26, 2565-2578.

    """
    shape = phidp.shape
    assert rho.shape==shape, "rho and phidp must have the same shape."

    phidp = phidp.reshape((-1,shape[-1]))
    if copy:
        phidp = phidp.copy()
    rho   = rho.reshape((-1,shape[-1]))
    gradphi = gradient_from_smoothed(phidp)

    beams, rs = phidp.shape

    # Compute the standard deviation within windows of 9 range bins
    stdarr = np.zeros(phidp.shape, dtype=np.float32)
    for r in xrange(rs-9):
        stdarr[...,r] = np.std(phidp[...,r:r+9],-1)

    phi_corr = np.zeros(phidp.shape)
    for beam in xrange(beams):

        if np.all(phidp[beam]==0):
            continue

        # step 1: determine location where meaningful PhiDP profile begins
        for j in range(0,rs-width):
            if (np.sum(stdarr[beam,j:j+width] < 5) == width) and (np.sum(rho[beam,j:j+5] > 0.9) == width):
                break

        ref = np.mean(phidp[beam,j:j+width])
        for k in range(j+width,rs):
            if np.sum(stdarr[beam,k-width:k] < 5) and np.logical_and(gradphi[beam, k]>-5, gradphi[beam, k]<20):
                ref = ref + gradphi[beam, k]*0.5
                if phidp[beam,k] - ref < -80:
                    if phidp[beam,k] < 0:
                        phidp[beam,k] += 360
            elif phidp[beam,k] - ref < -80:
                if phidp[beam,k] < 0:
                    phidp[beam,k] += 360
    return phidp


def linear_despeckle(data, N=3, copy=False):
    """Remove floating pixels in between NaNs in a multi-dimensional array.

    ATTENTION: This function changes the original input array if argument copy is set to default (False).

    Parameters
    ----------
    data : multi-dimensional array
        Note that the range dimension must be the last dimension of the input array.

    N : integer (must be either 3 or 5, 3 by default)
        Width of the window in which we check for speckle

    copy : Boolean
        If True, the input array will remain unchanged.

    """
    assert N in (3,5), "Window size N for function linear_despeckle must be 3 or 5."
    if copy:
        data = data.copy()
    axis = data.ndim - 1
    arr  = np.ones(data.shape, dtype="i4")
    arr[np.isnan(data)] = 0
    arr_plus1  = np.roll(arr, shift=1,  axis=axis)
    arr_minus1 = np.roll(arr, shift=-1, axis=axis)
    if N==3:
        # for a window of size 3
        test = arr + arr_plus1 + arr_minus1
        data[np.logical_and( np.logical_not(np.isnan(data)), test<2)] = np.nan
    else:
        # for a window of size 5
        arr_plus2  = np.roll(arr, shift=2,  axis=axis)
        arr_minus2 = np.roll(arr, shift=-2, axis=axis)
        test = arr + arr_plus1 + arr_minus1 + arr_plus2 + arr_minus2
        data[np.logical_and( np.logical_not(np.isnan(data)), test<3)] = np.nan
    # remove isolated pixels at the first gate
    data[np.isnan(np.take(data, xrange(1,2), data.ndim-1))] = np.nan
    return data


def texture(data):
    """
    Compute the texture of the data by comparing values with a 3x3 neighborhood (based on Gourley, 2007).
    NaN values in the original array have NaN textures.

    Parameters
    ----------
    data : multi-dimensional array with shape (..., number of beams, number of range bins)

    Returns
    ------
    texture : array of textures with the same shape as data

    """
    x1 = np.roll(data,1,-2) # center:2
    x2 = np.roll(data,1,-1) # 4
    x3 = np.roll(data,-1,-2) # 8
    x4 = np.roll(data,-1,-1) # 6
    x5 = np.roll(x1,1,-1) # 1
    x6 = np.roll(x4,1,-2) # 3
    x7 = np.roll(x3,-1,-1) # 9
    x8 = np.roll(x2,-1,-2) # 7

    xa = np.array([x1, x2, x3, x4, x5, x6, x7, x8]) # at least one NaN would give a sum of NaN

    # get count of valid neighboring pixels
    xa_valid = np.ones(np.shape(xa))
    xa_valid[np.isnan(xa)] = 0
    xa_valid_count = np.sum(xa_valid, axis = 0) # count number of valid neighbors

    num = np.zeros(data.shape)
    for xarr in xa:
        diff = data - xarr
        # difference of NaNs will be converted to zero (to not affect the summation)
        diff[np.isnan(diff)] = 0
        # only those with valid values are considered in the summation
        num += diff**2

    num[np.isnan(data)] = np.nan # reinforce that NaN values should have NaN textures

    texture = np.sqrt(num / xa_valid_count)

    return texture


@deprecated()
def fill_phidp(data, margin=3):
    """Fills in missing PhiDP.

    Contiguous NaN regions are filled by the average of the median of margins
    that surround the NaN region. At the left and right margins of the array,
    these medians are extrapolated to the end. As the margin of a contiguous
    NaN region, we consider *n* bins as given by the *margin* argument. Considering
    multiple bins at the margins takes into account noisy PhiDP.

    As a consequence, a contiguous region of missing PhiDP will be filled by constant
    values determined by the edges of that region. Thus, the derivative (i. e. Kdp) in
    that region will be zero. This bahaviour is more desirable than the behaviour
    produced by linear interpolation because this will cause arbitrary Kdp values
    in case of noisy PhiDP profiles with large portions of missing data.

    One more detail:

    Parameters
    ----------
    data : N-dim array with last dimension representing the range
    margin : the size of the window which is used to compute the average value
            at the margins of a contiguous NaN region in the array.

    Returns
    -------
    out : array of same shape as phi gaps filled

    """
    shape = data.shape
    data  = data.reshape((-1,shape[-1]))
    zeros = np.zeros(data.shape[1], dtype="f4")
    invalids = np.isnan(data)

    for i in xrange(data.shape[0]):
        # return zeros of there are no valid phidp values
        if np.all(np.isnan(data[i])):
            data[i] = zeros
            continue
        # interpolate using the mean of the values surrounding the gaps
        gaps = contiguous_regions(invalids[i])
        # Iterate over the invalid regions of the array
        if i==245:
            pass
        for j in range(len(gaps)):
            # left index of the gap margin
            left = gaps[j,0]-margin
            if left<0:
                left = 0
            # right index of the right gap margin
            right = gaps[j,1]+margin
            # Now fill the gaps
            if gaps[j,0]==0:
                # Left margin of the array
                data[i, 0:gaps[j,1]] = nanmedian( data[i, gaps[j,1]:(gaps[j,1]+margin)] )
            elif gaps[j,1]==data.shape[1]:
                # Right margin of the array
                data[i, gaps[j,0]:] = nanmedian( data[i, left:gaps[j,0]] )
            else:
                # inner parts of the array
                if right > data.shape[1]:
                    right = data.shape[1]
                data[i, gaps[j,0]:gaps[j,1]] = np.mean([nanmedian( data[i, gaps[j,1]:right] ),  \
                                                        nanmedian( data[i, left:gaps[j,0]] )]  )
    return data.reshape(shape)


def contiguous_regions(condition):
    """Finds contiguous True regions of the boolean array "condition".

    This function was adopted from http://stackoverflow.com/questions/4494404/find-large-number-of-consecutive-values-fulfilling-condition-in-a-numpy-array
    as proposed by Joe Kington in 2010.

    Parameters
    ----------
    condition : 1d boolean array

    Returns
    -------
    output : a 2D array where the first column is the start index of the region and the
             second column is the end index.

    """

    # Find the indicies of changes in "condition"
    d = np.diff(condition)
    idx, = d.nonzero()

    # We need to start things after the change in "condition". Therefore,
    # we'll shift the index by 1 to the right.
    idx += 1

    if condition[0]:
        # If the start of condition is True prepend a 0
        idx = np.r_[0, idx]

    if condition[-1]:
        # If the end of condition is True, append the length of the array
        idx = np.r_[idx, condition.size] # Edit

    # Reshape the result into two columns
    idx.shape = (-1,2)
    return idx


# TO UTILS
def medfilt_along_axis(x, N, axis=-1):
    """Applies median filter smoothing on one axis of an N-dimensional array.
    """
    kernel_size = np.array(x.shape)
    kernel_size[:] = 1
    kernel_size[axis] = N
    return medfilt(x, kernel_size)


# TO UTILS
def gradient_along_axis(x):
    """Computes gradient along last axis of an N-dimensional array
    """
    axis=-1
    newshape = np.array(x.shape)
    newshape[axis] = 1
    diff_begin = ( x[...,1] - x[...,0] ).reshape(newshape)
    diff_end = ( x[...,-1] - x[...,-2] ).reshape(newshape)
    diffs = ( (x - np.roll(x, 2, axis) ) / 2. )
    diffs = np.append(diffs[...,2:], diff_end, axis=axis)
    return np.insert(diffs, 0, diff_begin, axis=axis)


# TO UTILS
def gradient_from_smoothed(x, N=5):
    """Computes gradient of smoothed data along final axis of an array
    """
    return gradient_along_axis(medfilt_along_axis(x, N)).astype("f4")


@deprecated("process_raw_phidp_vulpiani")
def process_raw_phidp(phidp, rho, N_despeckle=3, N_fillmargin=3, N_unfold=5, N_filter=5, copy=False):
    """Establish consistent PhiDP profiles from raw data.

    Processing of raw PhiDP data contains the following steps:

        - Despeckle

        - Fill missing data
          (general asssumption: PhiDP is monotonically increasing along the beam)

        - Phase unfolding

        - Smoothing

    Parameters
    ----------
    phidp : array of shape (n azimuth angles, n range gates)
    rho : array of shape (n azimuth angles, n range gates)
    N_despeckle : integer
        *N* parameter of function dp.linear_despeckle
    N_fillmargin : integer
        *margin* parameter of function dp.fill_phidp
    N_unfold : integer
        *width* parameter of function dp.unfold_phi
    N_filter : integer
        *N* parameter of function dp.medfilt_along_axis
    copy : boolean
        leaves the original phidp array untouched

    """
    if copy:
        phidp = phidp.copy()
    # despeckle
    phidp = linear_despeckle(phidp, N=N_despeckle)
    phidp = fill_phidp(phidp, margin=N_fillmargin)
    # apply unfolding
    if speedupexists:
        phidp = unfold_phi(phidp, rho, width=N_unfold)
    else:
        phidp = unfold_phi_naive(phidp, rho, width=N_unfold)
    # median filter smoothing
    phidp = medfilt_along_axis(phidp, N=N_filter)
    return phidp




if __name__ == '__main__':
    print 'wradlib: Calling module <dp> as main...'



<|MERGE_RESOLUTION|>--- conflicted
+++ resolved
@@ -1,961 +1,953 @@
-# -*- coding: UTF-8 -*-
-#-------------------------------------------------------------------------------
-# Name:         dp
-# Purpose:      Processing related to Dual-Pol and Differential Phase
-#
-# Authors:      Maik Heistermann, Stephan Jacobi and Thomas Pfaff
-#
-# Created:      20.09.2013
-# Copyright:    (c) Maik Heistermann, Stephan Jacobi and Thomas Pfaff 2011
-# Licence:      The MIT License
-#-------------------------------------------------------------------------------
-#!/usr/bin/env python
-
-"""
-Dual-Pol and Differential Phase
-^^^^^^^^^^^^^^^^^^^^^^^^^^^^^^^^
-
-Overview
---------
-
-This module provides algorithms to process polarimentric radar moments,
-namely the differential phase, PhiDP, and, based on successful PhiDP retrieval,
-also the specific differential phase, KDP. Please note that the actual application
-of polarimetric moments is implemented in the corresponding wradlib modules, e.g.:
-
-    - fuzzy echo classification from polarimetric moments (:doc:`classify_echo_fuzzy <generated/wradlib.clutter.classify_echo_fuzzy>`)
-
-    - attenuation correction (:doc:`pia_from_kdp <generated/wradlib.atten.pia_from_kdp>`)
-
-    - direct precipitation retrieval from Kdp (:doc:`kdp2r <generated/wradlib.trafo.kdp2r>`)
-
-Establishing a valid PhiDP profile for Kdp retrieval involves despeckling (linear_despeckle),
-phase unfolding, and iterative retrieval of PhiDP form KDP. The main workflow and
-its single steps is based on a publication by [Vulpiani2012]_. For convenience, the
-entire workflow has been put together in the function
-:doc:`process_raw_phidp <generated/wradlib.dp.process_raw_phidp_vulpiani>`.
-
-Once a valid PhiDP profile has been established, :doc:`kdp_from_phidp <generated/wradlib.dp.kdp_from_phidp>`
-can be used to retrieve Kdp.
-
-Please note that so far, the functions in this module were designed to increase
-performance. This was mainly achieved by allowing the simultaneous application
-of functions over multiple array dimensions. The only requirement to apply these
-function is that the **range dimension must be the last dimension** of all input arrays.
-
-
-.. autosummary::
-   :nosignatures:
-   :toctree: generated/
-
-    process_raw_phidp_vulpiani
-    kdp_from_phidp_finitediff
-    kdp_from_phidp_convolution
-    unfold_phi_vulpiani
-    linear_despeckle
-    texture
-
-
-
-References
-----------
-.. [Vulpiani2012] Vulpiani, G., M. Montopoli, L. D. Passeri, A. G. Gioia,
-   P. Giordano, F. S. Marzano, 2012: On the Use of Dual-Polarized C-Band Radar
-   for Operational Rainfall Retrieval in Mountainous Areas.
-   J. Appl. Meteor. Climatol., 51, 405-425.
-
-
-"""
-
-import numpy as np
-from scipy.interpolate import interp1d
-from scipy.signal import medfilt
-from scipy.stats import nanmedian, nanmean, linregress
-from scipy.ndimage.filters import convolve1d
-import util
-
-from util import deprecated
-
-
-def process_raw_phidp_vulpiani(phidp, dr, N_despeckle=5, L=7, niter=2, copy=False):
-    """Establish consistent PhiDP profiles from raw data.
-
-    This approach is based on [Vulpiani2012]_ and involves a two step procedure
-    of PhiDP reconstruction.
-
-    Processing of raw PhiDP data contains the following steps:
-
-        - Despeckle
-
-        - Initial KDP estimation
-
-        - Removal of artifacts
-
-        - Phase unfolding
-
-        - PhiDP reconstruction using iterative estimation of KDP
-
-    Parameters
-    ----------
-    phidp : array of shape (n azimuth angles, n range gates)
-    N_despeckle : integer
-        *N* parameter of function dp.linear_despeckle
-    L : integer
-        *L* parameter of dp.kdp_from_phidp_convolution
-    niter : integer
-        Number of iterations in which phidp is retreived from kdp and vice versa
-    copy : boolean
-        if True, the original phidp array will remain unchanged
-
-    Returns
-    -------
-    phidp : array of shape (n azimuth angles, n range gates)
-        reconstructed phidp
-    kdp : array of shape (n azimuth angles, n range gates)
-        kdp estimate corresponding to phidp output
-
-
-    References
-    ----------
-    .. [Vulpiani2012] Vulpiani, G., M. Montopoli, L. D. Passeri, A. G. Gioia,
-       P. Giordano, F. S. Marzano, 2012: On the Use of Dual-Polarized C-Band Radar
-       for Operational Rainfall Retrieval in Mountainous Areas.
-       J. Appl. Meteor. Climatol., 51, 405-425.
-
-    """
-    if copy:
-        phidp = phidp.copy()
-
-    # despeckle
-    phidp = linear_despeckle(phidp,N_despeckle)
-    # kdp retrieval first guess
-    kdp = kdp_from_phidp_convolution(phidp, dr=dr, L=L)
-    # remove extreme values
-    kdp[kdp>20] = 0
-    kdp[np.logical_and(kdp<-2,kdp>-20)] = 0
-
-    # unfold phidp
-    phidp = unfold_phi_vulpiani(phidp, kdp)
-
-    # clean up unfolded PhiDP
-    phidp[phidp>360] = np.nan
-
-    # kdp retrieval second guess
-    kdp = kdp_from_phidp_convolution(phidp, dr=dr, L=L)
-    kdp = _fill_sweep(kdp)
-
-    # remove remaining extreme values
-    kdp[kdp>20] = 0
-    kdp[kdp<-2] = 0
-
-    # start the actual phidp/kdp iteration
-    for i in xrange(niter):
-        # phidp from kdp through integration
-        phidp = 2 * np.cumsum(kdp, axis=-1) * dr
-        # kdp from phidp by convolution
-        kdp = kdp_from_phidp_convolution(phidp, dr=dr, L=L)
-        # convert all NaNs to zeros (normally, this line can be assumed to be redundant)
-        kdp = _fill_sweep(kdp)
-
-    return phidp, kdp
-
-
-def unfold_phi_vulpiani(phidp, kdp):
-    """Alternative phase unfolding which completely relies on Kdp.
-
-    This unfolding should be used in oder to iteratively reconstruct
-    phidp and Kdp (see Vulpiani[2012]_).
-
-    Parameters
-    ----------
-    phidp : array of floats
-    kdp : array of floats
-
-    References
-    ----------
-    .. [Vulpiani2012] Vulpiani, G., M. Montopoli, L. D. Passeri, A. G. Gioia,
-       P. Giordano, F. S. Marzano, 2012: On the Use of Dual-Polarized C-Band Radar
-       for Operational Rainfall Retrieval in Mountainous Areas.
-       J. Appl. Meteor. Climatol., 51, 405-425.
-
-
-    """
-    # unfold phidp
-    shape = phidp.shape
-    phidp = phidp.reshape((-1,shape[-1]))
-    kdp   = kdp.reshape((-1,shape[-1]))
-
-    for beam in xrange(len(phidp)):
-        below_th3 = kdp[beam]<-20
-        try:
-            idx1 = np.where(below_th3)[0][2]
-            phidp[beam,idx1:] += 360
-        except:
-            pass
-
-    return phidp.reshape(shape)
-
-
-def _fill_sweep(dat, kind="nan_to_num", fill_value=0.):
-    """Fills missing data in a 1d profile
-
-    Parameters
-    ----------
-    dat : array of shape (n azimuth angles, n range gates)
-    kind : string
-        Defines how the filling is done.
-    fill_value : float
-        Fill value in areas of extrapolation.
-
-    """
-    if kind=="nan_to_num":
-        return np.nan_to_num(dat)
-
-    if not np.any( np.isnan(dat) ):
-        return dat
-
-    shape = dat.shape
-    dat = dat.reshape((-1,shape[-1]))
-
-    for beam in xrange(len(dat)):
-        invalid = np.isnan(dat[beam])
-        validx = np.where(~invalid)[0]
-        if len(validx)<2:
-            dat[beam,invalid] = 0.
-            continue
-        f = interp1d(validx, dat[beam,validx], kind=kind, bounds_error=False, fill_value=fill_value)
-        invalidx = np.where(invalid)[0]
-        dat[beam, invalidx] = f(invalidx)
-    return dat.reshape(shape)
-
-
-def kdp_from_phidp_finitediff(phidp, L=7, dr=1.):
-    """Retrieves Kdp from PhiDP by applying a moving window range finite difference derivative.
-
-    See [Vulpiani2012]_ for details about this approach.
-
-    Please note that the moving window size *L* is specified as the number of range
-    gates. Thus, this argument might need adjustment in case the range resolution changes.
-    In the original publication ([Vulpiani2012]_), the value L=7 was chosen for
-    a range resolution of 1km.
-
-    ATTENTION: The function is designed for speed by allowing to process
-    multiple dimensions in one step. For this purpose, the RANGE dimension needs
-    to be the LAST dimension of the input array.
-
-    Parameters
-    ----------
-    data : multi-dimensional array
-        Note that the range dimension must be the last dimension of the input array.
-
-    L : integer
-        Width of the window (as number of range gates)
-
-    dr : gate length in km
-
-
-    References
-    ----------
-    .. [Vulpiani2012] Vulpiani, G., M. Montopoli, L. D. Passeri, A. G. Gioia,
-       P. Giordano, F. S. Marzano, 2012: On the Use of Dual-Polarized C-Band Radar
-       for Operational Rainfall Retrieval in Mountainous Areas.
-       J. Appl. Meteor. Climatol., 51, 405-425.
-
-    """
-    assert (L % 2) == 1, "Window size N for function kdp_from_phidp must be an odd number."
-    # Make really sure L is an integer
-    L = int(L)
-    kdp = np.zeros(phidp.shape)
-    for r in xrange(L/2, phidp.shape[-1]-L/2):
-        kdp[...,r] = (phidp[...,r+L/2] - phidp[...,r-L/2]) / (L-1)
-    return kdp / 2. / dr
-
-
-def kdp_from_phidp_linregress(phidp, L=7, dr=1.):
-    """Alternative Kdp from PhiDP by applying a moving window linear regression.
-
-    Please note that the moving window size *L* is specified as the number of range
-    gates. Thus, this argument might need adjustment in case the range resolution changes.
-    In the original publication ([Vulpiani2012]_), the value L=7 was chosen for
-    a range resolution of 1km.
-
-    ATTENTION: The function is designed for speed by allowing to process
-    multiple dimensions in one step. For this purpose, the RANGE dimension needs
-    to be the LAST dimension of the input array.
-
-    Parameters
-    ----------
-    data : multi-dimensional array
-        Note that the range dimension must be the last dimension of the input array.
-
-    L : integer
-        Width of the window (as number of range gates)
-
-    dr : gate length in km
-
-    Examples
-    --------
-    >>> import wradlib
-    >>> import numpy as np
-    >>> import pylab as pl
-    >>> pl.interactive(True)
-    >>> kdp_true   = np.sin(3*np.arange(0,10,0.1))
-    >>> phidp_true = np.cumsum(kdp_true)
-    >>> phidp_raw  = phidp_true + np.random.uniform(-1,1,len(phidp_true))
-    >>> gaps       = np.concatenate([ range(10,20),range(30,40),range(60,80) ])
-    >>> phidp_raw[gaps] = np.nan
-    >>> kdp_re = wradlib.dp.kdp_from_phidp_linregress(phidp_raw)
-    >>> line1 = pl.plot(np.ma.masked_invalid(phidp_true), "b--", label="phidp_true")
-    >>> line2 = pl.plot(np.ma.masked_invalid(phidp_raw), "b-", label="phidp_raw")
-    >>> line3 = pl.plot(kdp_true, "g-", label="kdp_true")
-    >>> line4 = pl.plot(np.ma.masked_invalid(kdp_re), "r-", label="kdp_reconstructed")
-    >>> lgnd = pl.legend(("phidp_true", "phidp_raw", "kdp_true", "kdp_reconstructed"))
-
-    """
-    assert (L % 2) == 1, "Window size N for function kdp_from_phidp must be an odd number."
-
-    shape = phidp.shape
-    phidp = phidp.reshape((-1,shape[-1]))
-
-    # Make really sure L is an integer
-    L = int(L)
-
-    x = np.arange(phidp.shape[-1])
-    valids = ~np.isnan(phidp)
-    kdp = np.zeros(phidp.shape) * np.nan
-
-    for beam in xrange(len(phidp)):
-        for r in xrange(L/2, phidp.shape[-1]-L/2):
-            # iterate over gates
-            ix = np.arange(r-L/2, r+L/2+1)
-            if np.sum(valids[beam, ix]) < L/2:
-                # not enough valid values inside our window
-                continue
-            kdp[beam, r] = linregress(x[ix][valids[beam,ix]], phidp[beam, ix[valids[beam,ix]] ])[0]
-        # take care of the start and end of the beam
-        #   start
-        ix = np.arange(0, L)
-        if np.sum(valids[beam, ix]) >= L/2:
-            kdp[beam, ix] = linregress(x[ix][valids[beam,ix]], phidp[beam, ix[valids[beam,ix]] ])[0]
-        #   end
-        ix = np.arange(shape[-1]-L, shape[-1])
-        if np.sum(valids[beam, ix]) >= L/2:
-            kdp[beam, ix] = linregress(x[ix][valids[beam,ix]], phidp[beam, ix[valids[beam,ix]] ])[0]
-
-    # accounting for forward/backward propagation AND gate length
-    return kdp.reshape(shape) / 2. / dr
-
-
-def kdp_from_phidp_sobel(phidp, L=7, dr=1.):
-    """Alternative Kdp from PhiDP by applying a sobel filter where possible and linear regression otherwise.
-
-    The results are quite similar to the moving window linear regression, but this
-    is much faster, depending on the percentage of NaN values in the bema, though.
-    The Sobel filter is applied everywhere but will return NaNs in case only
-    one value in the moving window is NaN. The remaining NaN values are then
-    dealt with by using local linear regression (see kdp_from_phidp_linregress).
-
-    This Sobel filter solution has been provided by Scott Collis at:
-
-    http://stackoverflow.com/questions/7288125/performing-a-moving-linear-fit-to-1d-data-in-python
-
-    Please note that the moving window size *L* is specified as the number of range
-    gates. Thus, this argument might need adjustment in case the range resolution changes.
-    In the original publication ([Vulpiani2012]_), the value L=7 was chosen for
-    a range resolution of 1km.
-
-    ATTENTION: The function is designed for speed by allowing to process
-    multiple dimensions in one step. For this purpose, the RANGE dimension needs
-    to be the LAST dimension of the input array.
-
-    Parameters
-    ----------
-    data : multi-dimensional array
-        Note that the range dimension must be the last dimension of the input array.
-
-    L : integer
-        Width of the window (as number of range gates)
-
-    dr : gate length in km
-
-    Examples
-    --------
-    >>> import wradlib
-    >>> import numpy as np
-    >>> import pylab as pl
-    >>> pl.interactive(True)
-    >>> kdp_true   = np.sin(3*np.arange(0,10,0.1))
-    >>> phidp_true = np.cumsum(kdp_true)
-    >>> phidp_raw  = phidp_true + np.random.uniform(-1,1,len(phidp_true))
-    >>> gaps       = np.concatenate([ range(10,20),range(30,40),range(60,80) ])
-    >>> phidp_raw[gaps] = np.nan
-    >>> kdp_re = wradlib.dp.kdp_from_phidp_linregress(phidp_raw)
-    >>> line1 = pl.plot(np.ma.masked_invalid(phidp_true), "b--", label="phidp_true")
-    >>> line2 = pl.plot(np.ma.masked_invalid(phidp_raw), "b-", label="phidp_raw")
-    >>> line3 = pl.plot(kdp_true, "g-", label="kdp_true")
-    >>> line4 = pl.plot(np.ma.masked_invalid(kdp_re), "r-", label="kdp_reconstructed")
-    >>> lgnd = pl.legend(("phidp_true", "phidp_raw", "kdp_true", "kdp_reconstructed"))
-
-    """
-    assert (L % 2) == 1, "Window size N for function kdp_from_phidp must be an odd number."
-
-    shape = phidp.shape
-    phidp = phidp.reshape((-1,shape[-1]))
-
-    # Make really sure L is an integer
-    L = int(L)
-
-    kdp = np.zeros(phidp.shape) * np.nan
-
-    # do it fast using the sobel filter
-    for beam in xrange(len(phidp)):
-        kdp[beam, :] = sobel(phidp[beam,:], window_len=L)
-
-    # find remaining NaN values with valid neighbours
-    x = np.arange(phidp.shape[-1])
-    invalidkdp = np.isnan(kdp)
-    validphidp = ~np.isnan(phidp)
-    kernel = np.ones(L, dtype="i4")
-    # and do the slow moving window linear regression
-    for beam in xrange(len(phidp)):
-        # number of valid neighbours around one gate
-        nvalid = np.convolve(validphidp[beam], kernel, "same") > L/2
-        # find those gates which have invalid Kdp AND enough valid neighbours
-        nangates = np.where(invalidkdp[beam] & nvalid)[0]
-        # now iterate over those
-        for r in nangates:
-            ix = np.arange(min(0,r-L/2), max(shape[-1],r+L/2+1))
-            # check again (just to make sure...)
-            if np.sum(validphidp[beam, ix]) < L/2:
-                # not enough valid values inside our window
-                continue
-            kdp[beam, r] = linregress(x[ix][validphidp[beam,ix]], phidp[beam, ix[validphidp[beam,ix]] ])[0]
-        # take care of the start and end of the beam
-        #   start
-        ix = np.arange(0, L)
-        if np.sum(validphidp[beam, ix]) >= L/2:
-            kdp[beam, ix] = linregress(x[ix][validphidp[beam,ix]], phidp[beam, ix[validphidp[beam,ix]] ])[0]
-        #   end
-        ix = np.arange(shape[-1]-L, shape[-1])
-        if np.sum(validphidp[beam, ix]) >= L/2:
-            kdp[beam, ix] = linregress(x[ix][validphidp[beam,ix]], phidp[beam, ix[validphidp[beam,ix]] ])[0]
-
-    # accounting for forward/backward propagation AND gate length
-    return kdp.reshape(shape) / 2. / dr
-
-
-def sobel(x,window_len=7):
-    """Sobel differential filter for calculating KDP.
-
-    This solution has been taken from:
-
-    http://stackoverflow.com/questions/7288125/performing-a-moving-linear-fit-to-1d-data-in-python
-
-    Returns
-    -------
-        output : differential signal (unscaled for gate spacing)
-
-    """
-    s=np.r_[x[window_len-1:0:-1],x,x[-1:-window_len:-1]]
-    w=2.0*np.arange(window_len)/(window_len-1.0) -1.0
-    w=w/(abs(w).sum())
-    y=np.convolve(w,s,mode='valid')
-    return -1.0*y[window_len/2:len(x)+window_len/2]/(window_len/3.0)
-
-
-def kdp_from_phidp_convolution(phidp, L=7, dr=1.):
-    """Alternative Kdp from PhiDP by applying a convolution filter where possible and linear regression otherwise.
-
-    The results are very similar to the moving window linear regression, but the convolution
-    is *much* faster, depending on the percentage of NaN values in the beam, though.
-
-    The convolution filter was suggested by Kai Mühlbauer (University of Bonn).
-
-    The filter provides fast Kdp retrieval but will return NaNs in case at least
-    one value in the moving window is NaN. The remaining gates are treated by
-    using local linear regression where possible (see kdp_from_phidp_linregress).
-
-    Please note that the moving window size *L* is specified as the number of range
-    gates. Thus, this argument might need adjustment in case the range resolution changes.
-    In the original publication ([Vulpiani2012]_), the value L=7 was chosen for
-    a range resolution of 1km.
-
-    ATTENTION: The function is designed for speed by allowing to process
-    multiple dimensions in one step. For this purpose, the RANGE dimension needs
-    to be the LAST dimension of the input array.
-
-    Parameters
-    ----------
-    data : multi-dimensional array
-        Note that the range dimension must be the last dimension of the input array.
-
-    L : integer
-        Width of the window (as number of range gates)
-
-    dr : gate length in km
-
-    Examples
-    --------
-    >>> import wradlib
-    >>> import numpy as np
-    >>> import pylab as pl
-    >>> pl.interactive(True)
-    >>> kdp_true   = np.sin(3*np.arange(0,10,0.1))
-    >>> phidp_true = np.cumsum(kdp_true)
-    >>> phidp_raw  = phidp_true + np.random.uniform(-1,1,len(phidp_true))
-    >>> gaps       = np.concatenate([ range(10,20),range(30,40),range(60,80) ])
-    >>> phidp_raw[gaps] = np.nan
-    >>> kdp_re = wradlib.dp.kdp_from_phidp_linregress(phidp_raw)
-<<<<<<< HEAD
-    >>> pl.plot(np.ma.masked_invalid(phidp_true), "b--", label="phidp_true")
-    >>> pl.plot(np.ma.masked_invalid(phidp_raw), "b-", label="phidp_raw")
-    >>> pl.plot(kdp_true, "g-", label="kdp_true")
-    >>> pl.plot(np.ma.masked_invalid(kdp_re), "r-", label="kdp_reconstructed")
-    >>> pl.legend(("phidp_true", "phidp_raw", "kdp_true", "kdp_reconstructed"))
-=======
-    >>> line1 = pl.plot(np.ma.masked_invalid(phidp_true), "b--", label="phidp_true")
-    >>> line2 = pl.plot(np.ma.masked_invalid(phidp_raw), "b-", label="phidp_raw")
-    >>> line3 = pl.plot(kdp_true, "g-", label="kdp_true")
-    >>> line4 = pl.plot(np.ma.masked_invalid(kdp_re), "r-", label="kdp_reconstructed")
-    >>> lgnd = pl.legend(("phidp_true", "phidp_raw", "kdp_true", "kdp_reconstructed"))
-    >>> pl.show()
->>>>>>> 16eed637
-
-    """
-    assert (L % 2) == 1, "Window size N for function kdp_from_phidp must be an odd number."
-
-    shape = phidp.shape
-    phidp = phidp.reshape((-1,shape[-1]))
-
-    # Make really sure L is an integer
-    L = int(L)
-
-    window=2. * np.arange(L)/(L-1.0) - 1.0
-    window=window/(abs(window).sum())
-    window=window[::-1]
-    kdp = convolve1d(phidp, window, axis=1) / (len(window)/3.0)
-
-    # find remaining NaN values with valid neighbours
-    invalidkdp = np.isnan(kdp)
-    if not np.any(invalidkdp.ravel()):
-        # No NaN? Return KdP
-        return kdp.reshape(shape) / 2. / dr
-
-    # Otherwise continue
-    x = np.arange(phidp.shape[-1])
-    validphidp = ~np.isnan(phidp)
-    kernel = np.ones(L, dtype="i4")
-    # and do the slow moving window linear regression
-    for beam in xrange(len(phidp)):
-        # number of valid neighbours around one gate
-        nvalid = np.convolve(validphidp[beam], kernel, "same") > L/2
-        # find those gates which have invalid Kdp AND enough valid neighbours
-        nangates = np.where(invalidkdp[beam] & nvalid)[0]
-        # now iterate over those
-        for r in nangates:
-            ix = np.arange(max(0,r-L/2), min(r+L/2+1, shape[-1]))
-            # check again (just to make sure...)
-            if np.sum(validphidp[beam, ix]) < L/2:
-                # not enough valid values inside our window
-                continue
-            kdp[beam, r] = linregress(x[ix][validphidp[beam,ix]], phidp[beam, ix[validphidp[beam,ix]] ])[0]
-        # take care of the start and end of the beam
-        #   start
-        ix = np.arange(0, L)
-        if np.sum(validphidp[beam, ix]) >= 2:
-            kdp[beam, 0:(L/2)] = linregress(x[ix][validphidp[beam,ix]], phidp[beam, ix[validphidp[beam,ix]] ])[0]
-        #   end
-        ix = np.arange(shape[-1]-L, shape[-1])
-        if np.sum(validphidp[beam, ix]) >= 2:
-            kdp[beam, -L/2:] = linregress(x[ix][validphidp[beam,ix]], phidp[beam, ix[validphidp[beam,ix]] ])[0]
-
-    # accounting for forward/backward propagation AND gate length
-    return kdp.reshape(shape) / 2. / dr
-
-
-def unfold_phi(phidp, rho, width=5, copy=False):
-    """
-    Unfolds differential phase by adjusting values that exceeded maximum ambiguous range.
-
-    Accepts arbitrarily dimensioned arrays, but THE LAST DIMENSION MUST BE THE RANGE.
-
-    This is the fast Fortran-based implementation (RECOMMENDED).
-
-    The algorithm is based on the paper of [Wang2009]_.
-
-    Parameters
-    ----------
-    phidp : array of shape (...,nr) with nr being the number of range bins
-    rho : array of same shape as phidp
-    width : integer
-       Width of the analysis window
-    copy : boolean
-       Leaves original phidp array unchanged if set to True (default: False)
-
-    References
-    ----------
-    .. [Wang2009] Wang, Yanting, V. Chandrasekar, 2009: Algorithm for Estimation
-       of the Specific Differential Phase. J. Atmos. Oceanic Technol., 26, 2565-2578.
-
-    """
-    # Check whether fast Fortran implementation is available
-    speedup = util.import_optional("wradlib.speedup")
-
-    shape = phidp.shape
-    assert rho.shape==shape, "rho and phidp must have the same shape."
-
-    phidp = phidp.reshape((-1,shape[-1]))
-    if copy:
-        phidp = phidp.copy()
-    rho   = rho.reshape((-1,shape[-1]))
-    gradphi = gradient_from_smoothed(phidp)
-
-    beams, rs = phidp.shape
-
-    # Compute the standard deviation within windows of 9 range bins
-    stdarr = np.zeros(phidp.shape, dtype=np.float32)
-    for r in xrange(rs-9):
-        stdarr[...,r] = np.std(phidp[...,r:r+9],-1)
-
-    phidp = speedup.f_unfold_phi(phidp=phidp.astype("f4"), rho=rho.astype("f4"), gradphi=gradphi.astype("f4"), stdarr=stdarr.astype("f4"), beams=beams, rs=rs, w=width)
-
-    return phidp.reshape(shape)
-
-
-def unfold_phi_naive(phidp, rho, width=5, copy=False):
-    """
-    Unfolds differential phase by adjusting values that exceeded maximum ambiguous range.
-
-    Accepts arbitrarily dimensioned arrays, but THE LAST DIMENSION MUST BE THE RANGE.
-
-    This is the slow Python-based implementation (NOT RECOMMENDED).
-
-    Parameters
-    ----------
-    phidp : array of shape (...,nr) with nr being the number of range bins
-    rho : array of same shape as phidp
-    width : integer
-       Width of the analysis window
-    copy : boolean
-       Leaves original phidp array unchanged if set to True (default: False)
-
-    References
-    ----------
-    .. [Wang2009] Wang, Yanting, V. Chandrasekar, 2009: Algorithm for Estimation
-       of the Specific Differential Phase. J. Atmos. Oceanic Technol., 26, 2565-2578.
-
-    """
-    shape = phidp.shape
-    assert rho.shape==shape, "rho and phidp must have the same shape."
-
-    phidp = phidp.reshape((-1,shape[-1]))
-    if copy:
-        phidp = phidp.copy()
-    rho   = rho.reshape((-1,shape[-1]))
-    gradphi = gradient_from_smoothed(phidp)
-
-    beams, rs = phidp.shape
-
-    # Compute the standard deviation within windows of 9 range bins
-    stdarr = np.zeros(phidp.shape, dtype=np.float32)
-    for r in xrange(rs-9):
-        stdarr[...,r] = np.std(phidp[...,r:r+9],-1)
-
-    phi_corr = np.zeros(phidp.shape)
-    for beam in xrange(beams):
-
-        if np.all(phidp[beam]==0):
-            continue
-
-        # step 1: determine location where meaningful PhiDP profile begins
-        for j in range(0,rs-width):
-            if (np.sum(stdarr[beam,j:j+width] < 5) == width) and (np.sum(rho[beam,j:j+5] > 0.9) == width):
-                break
-
-        ref = np.mean(phidp[beam,j:j+width])
-        for k in range(j+width,rs):
-            if np.sum(stdarr[beam,k-width:k] < 5) and np.logical_and(gradphi[beam, k]>-5, gradphi[beam, k]<20):
-                ref = ref + gradphi[beam, k]*0.5
-                if phidp[beam,k] - ref < -80:
-                    if phidp[beam,k] < 0:
-                        phidp[beam,k] += 360
-            elif phidp[beam,k] - ref < -80:
-                if phidp[beam,k] < 0:
-                    phidp[beam,k] += 360
-    return phidp
-
-
-def linear_despeckle(data, N=3, copy=False):
-    """Remove floating pixels in between NaNs in a multi-dimensional array.
-
-    ATTENTION: This function changes the original input array if argument copy is set to default (False).
-
-    Parameters
-    ----------
-    data : multi-dimensional array
-        Note that the range dimension must be the last dimension of the input array.
-
-    N : integer (must be either 3 or 5, 3 by default)
-        Width of the window in which we check for speckle
-
-    copy : Boolean
-        If True, the input array will remain unchanged.
-
-    """
-    assert N in (3,5), "Window size N for function linear_despeckle must be 3 or 5."
-    if copy:
-        data = data.copy()
-    axis = data.ndim - 1
-    arr  = np.ones(data.shape, dtype="i4")
-    arr[np.isnan(data)] = 0
-    arr_plus1  = np.roll(arr, shift=1,  axis=axis)
-    arr_minus1 = np.roll(arr, shift=-1, axis=axis)
-    if N==3:
-        # for a window of size 3
-        test = arr + arr_plus1 + arr_minus1
-        data[np.logical_and( np.logical_not(np.isnan(data)), test<2)] = np.nan
-    else:
-        # for a window of size 5
-        arr_plus2  = np.roll(arr, shift=2,  axis=axis)
-        arr_minus2 = np.roll(arr, shift=-2, axis=axis)
-        test = arr + arr_plus1 + arr_minus1 + arr_plus2 + arr_minus2
-        data[np.logical_and( np.logical_not(np.isnan(data)), test<3)] = np.nan
-    # remove isolated pixels at the first gate
-    data[np.isnan(np.take(data, xrange(1,2), data.ndim-1))] = np.nan
-    return data
-
-
-def texture(data):
-    """
-    Compute the texture of the data by comparing values with a 3x3 neighborhood (based on Gourley, 2007).
-    NaN values in the original array have NaN textures.
-
-    Parameters
-    ----------
-    data : multi-dimensional array with shape (..., number of beams, number of range bins)
-
-    Returns
-    ------
-    texture : array of textures with the same shape as data
-
-    """
-    x1 = np.roll(data,1,-2) # center:2
-    x2 = np.roll(data,1,-1) # 4
-    x3 = np.roll(data,-1,-2) # 8
-    x4 = np.roll(data,-1,-1) # 6
-    x5 = np.roll(x1,1,-1) # 1
-    x6 = np.roll(x4,1,-2) # 3
-    x7 = np.roll(x3,-1,-1) # 9
-    x8 = np.roll(x2,-1,-2) # 7
-
-    xa = np.array([x1, x2, x3, x4, x5, x6, x7, x8]) # at least one NaN would give a sum of NaN
-
-    # get count of valid neighboring pixels
-    xa_valid = np.ones(np.shape(xa))
-    xa_valid[np.isnan(xa)] = 0
-    xa_valid_count = np.sum(xa_valid, axis = 0) # count number of valid neighbors
-
-    num = np.zeros(data.shape)
-    for xarr in xa:
-        diff = data - xarr
-        # difference of NaNs will be converted to zero (to not affect the summation)
-        diff[np.isnan(diff)] = 0
-        # only those with valid values are considered in the summation
-        num += diff**2
-
-    num[np.isnan(data)] = np.nan # reinforce that NaN values should have NaN textures
-
-    texture = np.sqrt(num / xa_valid_count)
-
-    return texture
-
-
-@deprecated()
-def fill_phidp(data, margin=3):
-    """Fills in missing PhiDP.
-
-    Contiguous NaN regions are filled by the average of the median of margins
-    that surround the NaN region. At the left and right margins of the array,
-    these medians are extrapolated to the end. As the margin of a contiguous
-    NaN region, we consider *n* bins as given by the *margin* argument. Considering
-    multiple bins at the margins takes into account noisy PhiDP.
-
-    As a consequence, a contiguous region of missing PhiDP will be filled by constant
-    values determined by the edges of that region. Thus, the derivative (i. e. Kdp) in
-    that region will be zero. This bahaviour is more desirable than the behaviour
-    produced by linear interpolation because this will cause arbitrary Kdp values
-    in case of noisy PhiDP profiles with large portions of missing data.
-
-    One more detail:
-
-    Parameters
-    ----------
-    data : N-dim array with last dimension representing the range
-    margin : the size of the window which is used to compute the average value
-            at the margins of a contiguous NaN region in the array.
-
-    Returns
-    -------
-    out : array of same shape as phi gaps filled
-
-    """
-    shape = data.shape
-    data  = data.reshape((-1,shape[-1]))
-    zeros = np.zeros(data.shape[1], dtype="f4")
-    invalids = np.isnan(data)
-
-    for i in xrange(data.shape[0]):
-        # return zeros of there are no valid phidp values
-        if np.all(np.isnan(data[i])):
-            data[i] = zeros
-            continue
-        # interpolate using the mean of the values surrounding the gaps
-        gaps = contiguous_regions(invalids[i])
-        # Iterate over the invalid regions of the array
-        if i==245:
-            pass
-        for j in range(len(gaps)):
-            # left index of the gap margin
-            left = gaps[j,0]-margin
-            if left<0:
-                left = 0
-            # right index of the right gap margin
-            right = gaps[j,1]+margin
-            # Now fill the gaps
-            if gaps[j,0]==0:
-                # Left margin of the array
-                data[i, 0:gaps[j,1]] = nanmedian( data[i, gaps[j,1]:(gaps[j,1]+margin)] )
-            elif gaps[j,1]==data.shape[1]:
-                # Right margin of the array
-                data[i, gaps[j,0]:] = nanmedian( data[i, left:gaps[j,0]] )
-            else:
-                # inner parts of the array
-                if right > data.shape[1]:
-                    right = data.shape[1]
-                data[i, gaps[j,0]:gaps[j,1]] = np.mean([nanmedian( data[i, gaps[j,1]:right] ),  \
-                                                        nanmedian( data[i, left:gaps[j,0]] )]  )
-    return data.reshape(shape)
-
-
-def contiguous_regions(condition):
-    """Finds contiguous True regions of the boolean array "condition".
-
-    This function was adopted from http://stackoverflow.com/questions/4494404/find-large-number-of-consecutive-values-fulfilling-condition-in-a-numpy-array
-    as proposed by Joe Kington in 2010.
-
-    Parameters
-    ----------
-    condition : 1d boolean array
-
-    Returns
-    -------
-    output : a 2D array where the first column is the start index of the region and the
-             second column is the end index.
-
-    """
-
-    # Find the indicies of changes in "condition"
-    d = np.diff(condition)
-    idx, = d.nonzero()
-
-    # We need to start things after the change in "condition". Therefore,
-    # we'll shift the index by 1 to the right.
-    idx += 1
-
-    if condition[0]:
-        # If the start of condition is True prepend a 0
-        idx = np.r_[0, idx]
-
-    if condition[-1]:
-        # If the end of condition is True, append the length of the array
-        idx = np.r_[idx, condition.size] # Edit
-
-    # Reshape the result into two columns
-    idx.shape = (-1,2)
-    return idx
-
-
-# TO UTILS
-def medfilt_along_axis(x, N, axis=-1):
-    """Applies median filter smoothing on one axis of an N-dimensional array.
-    """
-    kernel_size = np.array(x.shape)
-    kernel_size[:] = 1
-    kernel_size[axis] = N
-    return medfilt(x, kernel_size)
-
-
-# TO UTILS
-def gradient_along_axis(x):
-    """Computes gradient along last axis of an N-dimensional array
-    """
-    axis=-1
-    newshape = np.array(x.shape)
-    newshape[axis] = 1
-    diff_begin = ( x[...,1] - x[...,0] ).reshape(newshape)
-    diff_end = ( x[...,-1] - x[...,-2] ).reshape(newshape)
-    diffs = ( (x - np.roll(x, 2, axis) ) / 2. )
-    diffs = np.append(diffs[...,2:], diff_end, axis=axis)
-    return np.insert(diffs, 0, diff_begin, axis=axis)
-
-
-# TO UTILS
-def gradient_from_smoothed(x, N=5):
-    """Computes gradient of smoothed data along final axis of an array
-    """
-    return gradient_along_axis(medfilt_along_axis(x, N)).astype("f4")
-
-
-@deprecated("process_raw_phidp_vulpiani")
-def process_raw_phidp(phidp, rho, N_despeckle=3, N_fillmargin=3, N_unfold=5, N_filter=5, copy=False):
-    """Establish consistent PhiDP profiles from raw data.
-
-    Processing of raw PhiDP data contains the following steps:
-
-        - Despeckle
-
-        - Fill missing data
-          (general asssumption: PhiDP is monotonically increasing along the beam)
-
-        - Phase unfolding
-
-        - Smoothing
-
-    Parameters
-    ----------
-    phidp : array of shape (n azimuth angles, n range gates)
-    rho : array of shape (n azimuth angles, n range gates)
-    N_despeckle : integer
-        *N* parameter of function dp.linear_despeckle
-    N_fillmargin : integer
-        *margin* parameter of function dp.fill_phidp
-    N_unfold : integer
-        *width* parameter of function dp.unfold_phi
-    N_filter : integer
-        *N* parameter of function dp.medfilt_along_axis
-    copy : boolean
-        leaves the original phidp array untouched
-
-    """
-    if copy:
-        phidp = phidp.copy()
-    # despeckle
-    phidp = linear_despeckle(phidp, N=N_despeckle)
-    phidp = fill_phidp(phidp, margin=N_fillmargin)
-    # apply unfolding
-    if speedupexists:
-        phidp = unfold_phi(phidp, rho, width=N_unfold)
-    else:
-        phidp = unfold_phi_naive(phidp, rho, width=N_unfold)
-    # median filter smoothing
-    phidp = medfilt_along_axis(phidp, N=N_filter)
-    return phidp
-
-
-
-
-if __name__ == '__main__':
-    print 'wradlib: Calling module <dp> as main...'
-
-
-
+# -*- coding: UTF-8 -*-
+#-------------------------------------------------------------------------------
+# Name:         dp
+# Purpose:      Processing related to Dual-Pol and Differential Phase
+#
+# Authors:      Maik Heistermann, Stephan Jacobi and Thomas Pfaff
+#
+# Created:      20.09.2013
+# Copyright:    (c) Maik Heistermann, Stephan Jacobi and Thomas Pfaff 2011
+# Licence:      The MIT License
+#-------------------------------------------------------------------------------
+#!/usr/bin/env python
+
+"""
+Dual-Pol and Differential Phase
+^^^^^^^^^^^^^^^^^^^^^^^^^^^^^^^^
+
+Overview
+--------
+
+This module provides algorithms to process polarimentric radar moments,
+namely the differential phase, PhiDP, and, based on successful PhiDP retrieval,
+also the specific differential phase, KDP. Please note that the actual application
+of polarimetric moments is implemented in the corresponding wradlib modules, e.g.:
+
+    - fuzzy echo classification from polarimetric moments (:doc:`classify_echo_fuzzy <generated/wradlib.clutter.classify_echo_fuzzy>`)
+
+    - attenuation correction (:doc:`pia_from_kdp <generated/wradlib.atten.pia_from_kdp>`)
+
+    - direct precipitation retrieval from Kdp (:doc:`kdp2r <generated/wradlib.trafo.kdp2r>`)
+
+Establishing a valid PhiDP profile for Kdp retrieval involves despeckling (linear_despeckle),
+phase unfolding, and iterative retrieval of PhiDP form KDP. The main workflow and
+its single steps is based on a publication by [Vulpiani2012]_. For convenience, the
+entire workflow has been put together in the function
+:doc:`process_raw_phidp <generated/wradlib.dp.process_raw_phidp_vulpiani>`.
+
+Once a valid PhiDP profile has been established, :doc:`kdp_from_phidp <generated/wradlib.dp.kdp_from_phidp>`
+can be used to retrieve Kdp.
+
+Please note that so far, the functions in this module were designed to increase
+performance. This was mainly achieved by allowing the simultaneous application
+of functions over multiple array dimensions. The only requirement to apply these
+function is that the **range dimension must be the last dimension** of all input arrays.
+
+
+.. autosummary::
+   :nosignatures:
+   :toctree: generated/
+
+    process_raw_phidp_vulpiani
+    kdp_from_phidp_finitediff
+    kdp_from_phidp_convolution
+    unfold_phi_vulpiani
+    linear_despeckle
+    texture
+
+
+
+References
+----------
+.. [Vulpiani2012] Vulpiani, G., M. Montopoli, L. D. Passeri, A. G. Gioia,
+   P. Giordano, F. S. Marzano, 2012: On the Use of Dual-Polarized C-Band Radar
+   for Operational Rainfall Retrieval in Mountainous Areas.
+   J. Appl. Meteor. Climatol., 51, 405-425.
+
+
+"""
+
+import numpy as np
+from scipy.interpolate import interp1d
+from scipy.signal import medfilt
+from scipy.stats import nanmedian, nanmean, linregress
+from scipy.ndimage.filters import convolve1d
+import util
+
+from util import deprecated
+
+
+def process_raw_phidp_vulpiani(phidp, dr, N_despeckle=5, L=7, niter=2, copy=False):
+    """Establish consistent PhiDP profiles from raw data.
+
+    This approach is based on [Vulpiani2012]_ and involves a two step procedure
+    of PhiDP reconstruction.
+
+    Processing of raw PhiDP data contains the following steps:
+
+        - Despeckle
+
+        - Initial KDP estimation
+
+        - Removal of artifacts
+
+        - Phase unfolding
+
+        - PhiDP reconstruction using iterative estimation of KDP
+
+    Parameters
+    ----------
+    phidp : array of shape (n azimuth angles, n range gates)
+    N_despeckle : integer
+        *N* parameter of function dp.linear_despeckle
+    L : integer
+        *L* parameter of dp.kdp_from_phidp_convolution
+    niter : integer
+        Number of iterations in which phidp is retreived from kdp and vice versa
+    copy : boolean
+        if True, the original phidp array will remain unchanged
+
+    Returns
+    -------
+    phidp : array of shape (n azimuth angles, n range gates)
+        reconstructed phidp
+    kdp : array of shape (n azimuth angles, n range gates)
+        kdp estimate corresponding to phidp output
+
+
+    References
+    ----------
+    .. [Vulpiani2012] Vulpiani, G., M. Montopoli, L. D. Passeri, A. G. Gioia,
+       P. Giordano, F. S. Marzano, 2012: On the Use of Dual-Polarized C-Band Radar
+       for Operational Rainfall Retrieval in Mountainous Areas.
+       J. Appl. Meteor. Climatol., 51, 405-425.
+
+    """
+    if copy:
+        phidp = phidp.copy()
+
+    # despeckle
+    phidp = linear_despeckle(phidp,N_despeckle)
+    # kdp retrieval first guess
+    kdp = kdp_from_phidp_convolution(phidp, dr=dr, L=L)
+    # remove extreme values
+    kdp[kdp>20] = 0
+    kdp[np.logical_and(kdp<-2,kdp>-20)] = 0
+
+    # unfold phidp
+    phidp = unfold_phi_vulpiani(phidp, kdp)
+
+    # clean up unfolded PhiDP
+    phidp[phidp>360] = np.nan
+
+    # kdp retrieval second guess
+    kdp = kdp_from_phidp_convolution(phidp, dr=dr, L=L)
+    kdp = _fill_sweep(kdp)
+
+    # remove remaining extreme values
+    kdp[kdp>20] = 0
+    kdp[kdp<-2] = 0
+
+    # start the actual phidp/kdp iteration
+    for i in xrange(niter):
+        # phidp from kdp through integration
+        phidp = 2 * np.cumsum(kdp, axis=-1) * dr
+        # kdp from phidp by convolution
+        kdp = kdp_from_phidp_convolution(phidp, dr=dr, L=L)
+        # convert all NaNs to zeros (normally, this line can be assumed to be redundant)
+        kdp = _fill_sweep(kdp)
+
+    return phidp, kdp
+
+
+def unfold_phi_vulpiani(phidp, kdp):
+    """Alternative phase unfolding which completely relies on Kdp.
+
+    This unfolding should be used in oder to iteratively reconstruct
+    phidp and Kdp (see Vulpiani[2012]_).
+
+    Parameters
+    ----------
+    phidp : array of floats
+    kdp : array of floats
+
+    References
+    ----------
+    .. [Vulpiani2012] Vulpiani, G., M. Montopoli, L. D. Passeri, A. G. Gioia,
+       P. Giordano, F. S. Marzano, 2012: On the Use of Dual-Polarized C-Band Radar
+       for Operational Rainfall Retrieval in Mountainous Areas.
+       J. Appl. Meteor. Climatol., 51, 405-425.
+
+
+    """
+    # unfold phidp
+    shape = phidp.shape
+    phidp = phidp.reshape((-1,shape[-1]))
+    kdp   = kdp.reshape((-1,shape[-1]))
+
+    for beam in xrange(len(phidp)):
+        below_th3 = kdp[beam]<-20
+        try:
+            idx1 = np.where(below_th3)[0][2]
+            phidp[beam,idx1:] += 360
+        except:
+            pass
+
+    return phidp.reshape(shape)
+
+
+def _fill_sweep(dat, kind="nan_to_num", fill_value=0.):
+    """Fills missing data in a 1d profile
+
+    Parameters
+    ----------
+    dat : array of shape (n azimuth angles, n range gates)
+    kind : string
+        Defines how the filling is done.
+    fill_value : float
+        Fill value in areas of extrapolation.
+
+    """
+    if kind=="nan_to_num":
+        return np.nan_to_num(dat)
+
+    if not np.any( np.isnan(dat) ):
+        return dat
+
+    shape = dat.shape
+    dat = dat.reshape((-1,shape[-1]))
+
+    for beam in xrange(len(dat)):
+        invalid = np.isnan(dat[beam])
+        validx = np.where(~invalid)[0]
+        if len(validx)<2:
+            dat[beam,invalid] = 0.
+            continue
+        f = interp1d(validx, dat[beam,validx], kind=kind, bounds_error=False, fill_value=fill_value)
+        invalidx = np.where(invalid)[0]
+        dat[beam, invalidx] = f(invalidx)
+    return dat.reshape(shape)
+
+
+def kdp_from_phidp_finitediff(phidp, L=7, dr=1.):
+    """Retrieves Kdp from PhiDP by applying a moving window range finite difference derivative.
+
+    See [Vulpiani2012]_ for details about this approach.
+
+    Please note that the moving window size *L* is specified as the number of range
+    gates. Thus, this argument might need adjustment in case the range resolution changes.
+    In the original publication ([Vulpiani2012]_), the value L=7 was chosen for
+    a range resolution of 1km.
+
+    ATTENTION: The function is designed for speed by allowing to process
+    multiple dimensions in one step. For this purpose, the RANGE dimension needs
+    to be the LAST dimension of the input array.
+
+    Parameters
+    ----------
+    data : multi-dimensional array
+        Note that the range dimension must be the last dimension of the input array.
+
+    L : integer
+        Width of the window (as number of range gates)
+
+    dr : gate length in km
+
+
+    References
+    ----------
+    .. [Vulpiani2012] Vulpiani, G., M. Montopoli, L. D. Passeri, A. G. Gioia,
+       P. Giordano, F. S. Marzano, 2012: On the Use of Dual-Polarized C-Band Radar
+       for Operational Rainfall Retrieval in Mountainous Areas.
+       J. Appl. Meteor. Climatol., 51, 405-425.
+
+    """
+    assert (L % 2) == 1, "Window size N for function kdp_from_phidp must be an odd number."
+    # Make really sure L is an integer
+    L = int(L)
+    kdp = np.zeros(phidp.shape)
+    for r in xrange(L/2, phidp.shape[-1]-L/2):
+        kdp[...,r] = (phidp[...,r+L/2] - phidp[...,r-L/2]) / (L-1)
+    return kdp / 2. / dr
+
+
+def kdp_from_phidp_linregress(phidp, L=7, dr=1.):
+    """Alternative Kdp from PhiDP by applying a moving window linear regression.
+
+    Please note that the moving window size *L* is specified as the number of range
+    gates. Thus, this argument might need adjustment in case the range resolution changes.
+    In the original publication ([Vulpiani2012]_), the value L=7 was chosen for
+    a range resolution of 1km.
+
+    ATTENTION: The function is designed for speed by allowing to process
+    multiple dimensions in one step. For this purpose, the RANGE dimension needs
+    to be the LAST dimension of the input array.
+
+    Parameters
+    ----------
+    data : multi-dimensional array
+        Note that the range dimension must be the last dimension of the input array.
+
+    L : integer
+        Width of the window (as number of range gates)
+
+    dr : gate length in km
+
+    Examples
+    --------
+    >>> import wradlib
+    >>> import numpy as np
+    >>> import pylab as pl
+    >>> pl.interactive(True)
+    >>> kdp_true   = np.sin(3*np.arange(0,10,0.1))
+    >>> phidp_true = np.cumsum(kdp_true)
+    >>> phidp_raw  = phidp_true + np.random.uniform(-1,1,len(phidp_true))
+    >>> gaps       = np.concatenate([ range(10,20),range(30,40),range(60,80) ])
+    >>> phidp_raw[gaps] = np.nan
+    >>> kdp_re = wradlib.dp.kdp_from_phidp_linregress(phidp_raw)
+    >>> line1 = pl.plot(np.ma.masked_invalid(phidp_true), "b--", label="phidp_true")
+    >>> line2 = pl.plot(np.ma.masked_invalid(phidp_raw), "b-", label="phidp_raw")
+    >>> line3 = pl.plot(kdp_true, "g-", label="kdp_true")
+    >>> line4 = pl.plot(np.ma.masked_invalid(kdp_re), "r-", label="kdp_reconstructed")
+    >>> lgnd = pl.legend(("phidp_true", "phidp_raw", "kdp_true", "kdp_reconstructed"))
+
+    """
+    assert (L % 2) == 1, "Window size N for function kdp_from_phidp must be an odd number."
+
+    shape = phidp.shape
+    phidp = phidp.reshape((-1,shape[-1]))
+
+    # Make really sure L is an integer
+    L = int(L)
+
+    x = np.arange(phidp.shape[-1])
+    valids = ~np.isnan(phidp)
+    kdp = np.zeros(phidp.shape) * np.nan
+
+    for beam in xrange(len(phidp)):
+        for r in xrange(L/2, phidp.shape[-1]-L/2):
+            # iterate over gates
+            ix = np.arange(r-L/2, r+L/2+1)
+            if np.sum(valids[beam, ix]) < L/2:
+                # not enough valid values inside our window
+                continue
+            kdp[beam, r] = linregress(x[ix][valids[beam,ix]], phidp[beam, ix[valids[beam,ix]] ])[0]
+        # take care of the start and end of the beam
+        #   start
+        ix = np.arange(0, L)
+        if np.sum(valids[beam, ix]) >= L/2:
+            kdp[beam, ix] = linregress(x[ix][valids[beam,ix]], phidp[beam, ix[valids[beam,ix]] ])[0]
+        #   end
+        ix = np.arange(shape[-1]-L, shape[-1])
+        if np.sum(valids[beam, ix]) >= L/2:
+            kdp[beam, ix] = linregress(x[ix][valids[beam,ix]], phidp[beam, ix[valids[beam,ix]] ])[0]
+
+    # accounting for forward/backward propagation AND gate length
+    return kdp.reshape(shape) / 2. / dr
+
+
+def kdp_from_phidp_sobel(phidp, L=7, dr=1.):
+    """Alternative Kdp from PhiDP by applying a sobel filter where possible and linear regression otherwise.
+
+    The results are quite similar to the moving window linear regression, but this
+    is much faster, depending on the percentage of NaN values in the bema, though.
+    The Sobel filter is applied everywhere but will return NaNs in case only
+    one value in the moving window is NaN. The remaining NaN values are then
+    dealt with by using local linear regression (see kdp_from_phidp_linregress).
+
+    This Sobel filter solution has been provided by Scott Collis at:
+
+    http://stackoverflow.com/questions/7288125/performing-a-moving-linear-fit-to-1d-data-in-python
+
+    Please note that the moving window size *L* is specified as the number of range
+    gates. Thus, this argument might need adjustment in case the range resolution changes.
+    In the original publication ([Vulpiani2012]_), the value L=7 was chosen for
+    a range resolution of 1km.
+
+    ATTENTION: The function is designed for speed by allowing to process
+    multiple dimensions in one step. For this purpose, the RANGE dimension needs
+    to be the LAST dimension of the input array.
+
+    Parameters
+    ----------
+    data : multi-dimensional array
+        Note that the range dimension must be the last dimension of the input array.
+
+    L : integer
+        Width of the window (as number of range gates)
+
+    dr : gate length in km
+
+    Examples
+    --------
+    >>> import wradlib
+    >>> import numpy as np
+    >>> import pylab as pl
+    >>> pl.interactive(True)
+    >>> kdp_true   = np.sin(3*np.arange(0,10,0.1))
+    >>> phidp_true = np.cumsum(kdp_true)
+    >>> phidp_raw  = phidp_true + np.random.uniform(-1,1,len(phidp_true))
+    >>> gaps       = np.concatenate([ range(10,20),range(30,40),range(60,80) ])
+    >>> phidp_raw[gaps] = np.nan
+    >>> kdp_re = wradlib.dp.kdp_from_phidp_linregress(phidp_raw)
+    >>> line1 = pl.plot(np.ma.masked_invalid(phidp_true), "b--", label="phidp_true")
+    >>> line2 = pl.plot(np.ma.masked_invalid(phidp_raw), "b-", label="phidp_raw")
+    >>> line3 = pl.plot(kdp_true, "g-", label="kdp_true")
+    >>> line4 = pl.plot(np.ma.masked_invalid(kdp_re), "r-", label="kdp_reconstructed")
+    >>> lgnd = pl.legend(("phidp_true", "phidp_raw", "kdp_true", "kdp_reconstructed"))
+
+    """
+    assert (L % 2) == 1, "Window size N for function kdp_from_phidp must be an odd number."
+
+    shape = phidp.shape
+    phidp = phidp.reshape((-1,shape[-1]))
+
+    # Make really sure L is an integer
+    L = int(L)
+
+    kdp = np.zeros(phidp.shape) * np.nan
+
+    # do it fast using the sobel filter
+    for beam in xrange(len(phidp)):
+        kdp[beam, :] = sobel(phidp[beam,:], window_len=L)
+
+    # find remaining NaN values with valid neighbours
+    x = np.arange(phidp.shape[-1])
+    invalidkdp = np.isnan(kdp)
+    validphidp = ~np.isnan(phidp)
+    kernel = np.ones(L, dtype="i4")
+    # and do the slow moving window linear regression
+    for beam in xrange(len(phidp)):
+        # number of valid neighbours around one gate
+        nvalid = np.convolve(validphidp[beam], kernel, "same") > L/2
+        # find those gates which have invalid Kdp AND enough valid neighbours
+        nangates = np.where(invalidkdp[beam] & nvalid)[0]
+        # now iterate over those
+        for r in nangates:
+            ix = np.arange(min(0,r-L/2), max(shape[-1],r+L/2+1))
+            # check again (just to make sure...)
+            if np.sum(validphidp[beam, ix]) < L/2:
+                # not enough valid values inside our window
+                continue
+            kdp[beam, r] = linregress(x[ix][validphidp[beam,ix]], phidp[beam, ix[validphidp[beam,ix]] ])[0]
+        # take care of the start and end of the beam
+        #   start
+        ix = np.arange(0, L)
+        if np.sum(validphidp[beam, ix]) >= L/2:
+            kdp[beam, ix] = linregress(x[ix][validphidp[beam,ix]], phidp[beam, ix[validphidp[beam,ix]] ])[0]
+        #   end
+        ix = np.arange(shape[-1]-L, shape[-1])
+        if np.sum(validphidp[beam, ix]) >= L/2:
+            kdp[beam, ix] = linregress(x[ix][validphidp[beam,ix]], phidp[beam, ix[validphidp[beam,ix]] ])[0]
+
+    # accounting for forward/backward propagation AND gate length
+    return kdp.reshape(shape) / 2. / dr
+
+
+def sobel(x,window_len=7):
+    """Sobel differential filter for calculating KDP.
+
+    This solution has been taken from:
+
+    http://stackoverflow.com/questions/7288125/performing-a-moving-linear-fit-to-1d-data-in-python
+
+    Returns
+    -------
+        output : differential signal (unscaled for gate spacing)
+
+    """
+    s=np.r_[x[window_len-1:0:-1],x,x[-1:-window_len:-1]]
+    w=2.0*np.arange(window_len)/(window_len-1.0) -1.0
+    w=w/(abs(w).sum())
+    y=np.convolve(w,s,mode='valid')
+    return -1.0*y[window_len/2:len(x)+window_len/2]/(window_len/3.0)
+
+
+def kdp_from_phidp_convolution(phidp, L=7, dr=1.):
+    """Alternative Kdp from PhiDP by applying a convolution filter where possible and linear regression otherwise.
+
+    The results are very similar to the moving window linear regression, but the convolution
+    is *much* faster, depending on the percentage of NaN values in the beam, though.
+
+    The convolution filter was suggested by Kai Mühlbauer (University of Bonn).
+
+    The filter provides fast Kdp retrieval but will return NaNs in case at least
+    one value in the moving window is NaN. The remaining gates are treated by
+    using local linear regression where possible (see kdp_from_phidp_linregress).
+
+    Please note that the moving window size *L* is specified as the number of range
+    gates. Thus, this argument might need adjustment in case the range resolution changes.
+    In the original publication ([Vulpiani2012]_), the value L=7 was chosen for
+    a range resolution of 1km.
+
+    ATTENTION: The function is designed for speed by allowing to process
+    multiple dimensions in one step. For this purpose, the RANGE dimension needs
+    to be the LAST dimension of the input array.
+
+    Parameters
+    ----------
+    data : multi-dimensional array
+        Note that the range dimension must be the last dimension of the input array.
+
+    L : integer
+        Width of the window (as number of range gates)
+
+    dr : gate length in km
+
+    Examples
+    --------
+    >>> import wradlib
+    >>> import numpy as np
+    >>> import pylab as pl
+    >>> pl.interactive(True)
+    >>> kdp_true   = np.sin(3*np.arange(0,10,0.1))
+    >>> phidp_true = np.cumsum(kdp_true)
+    >>> phidp_raw  = phidp_true + np.random.uniform(-1,1,len(phidp_true))
+    >>> gaps       = np.concatenate([ range(10,20),range(30,40),range(60,80) ])
+    >>> phidp_raw[gaps] = np.nan
+    >>> kdp_re = wradlib.dp.kdp_from_phidp_linregress(phidp_raw)
+    >>> line1 = pl.plot(np.ma.masked_invalid(phidp_true), "b--", label="phidp_true")
+    >>> line2 = pl.plot(np.ma.masked_invalid(phidp_raw), "b-", label="phidp_raw")
+    >>> line3 = pl.plot(kdp_true, "g-", label="kdp_true")
+    >>> line4 = pl.plot(np.ma.masked_invalid(kdp_re), "r-", label="kdp_reconstructed")
+    >>> lgnd = pl.legend(("phidp_true", "phidp_raw", "kdp_true", "kdp_reconstructed"))
+    >>> pl.show()
+
+    """
+    assert (L % 2) == 1, "Window size N for function kdp_from_phidp must be an odd number."
+
+    shape = phidp.shape
+    phidp = phidp.reshape((-1,shape[-1]))
+
+    # Make really sure L is an integer
+    L = int(L)
+
+    window=2. * np.arange(L)/(L-1.0) - 1.0
+    window=window/(abs(window).sum())
+    window=window[::-1]
+    kdp = convolve1d(phidp, window, axis=1) / (len(window)/3.0)
+
+    # find remaining NaN values with valid neighbours
+    invalidkdp = np.isnan(kdp)
+    if not np.any(invalidkdp.ravel()):
+        # No NaN? Return KdP
+        return kdp.reshape(shape) / 2. / dr
+
+    # Otherwise continue
+    x = np.arange(phidp.shape[-1])
+    validphidp = ~np.isnan(phidp)
+    kernel = np.ones(L, dtype="i4")
+    # and do the slow moving window linear regression
+    for beam in xrange(len(phidp)):
+        # number of valid neighbours around one gate
+        nvalid = np.convolve(validphidp[beam], kernel, "same") > L/2
+        # find those gates which have invalid Kdp AND enough valid neighbours
+        nangates = np.where(invalidkdp[beam] & nvalid)[0]
+        # now iterate over those
+        for r in nangates:
+            ix = np.arange(max(0,r-L/2), min(r+L/2+1, shape[-1]))
+            # check again (just to make sure...)
+            if np.sum(validphidp[beam, ix]) < L/2:
+                # not enough valid values inside our window
+                continue
+            kdp[beam, r] = linregress(x[ix][validphidp[beam,ix]], phidp[beam, ix[validphidp[beam,ix]] ])[0]
+        # take care of the start and end of the beam
+        #   start
+        ix = np.arange(0, L)
+        if np.sum(validphidp[beam, ix]) >= 2:
+            kdp[beam, 0:(L/2)] = linregress(x[ix][validphidp[beam,ix]], phidp[beam, ix[validphidp[beam,ix]] ])[0]
+        #   end
+        ix = np.arange(shape[-1]-L, shape[-1])
+        if np.sum(validphidp[beam, ix]) >= 2:
+            kdp[beam, -L/2:] = linregress(x[ix][validphidp[beam,ix]], phidp[beam, ix[validphidp[beam,ix]] ])[0]
+
+    # accounting for forward/backward propagation AND gate length
+    return kdp.reshape(shape) / 2. / dr
+
+
+def unfold_phi(phidp, rho, width=5, copy=False):
+    """
+    Unfolds differential phase by adjusting values that exceeded maximum ambiguous range.
+
+    Accepts arbitrarily dimensioned arrays, but THE LAST DIMENSION MUST BE THE RANGE.
+
+    This is the fast Fortran-based implementation (RECOMMENDED).
+
+    The algorithm is based on the paper of [Wang2009]_.
+
+    Parameters
+    ----------
+    phidp : array of shape (...,nr) with nr being the number of range bins
+    rho : array of same shape as phidp
+    width : integer
+       Width of the analysis window
+    copy : boolean
+       Leaves original phidp array unchanged if set to True (default: False)
+
+    References
+    ----------
+    .. [Wang2009] Wang, Yanting, V. Chandrasekar, 2009: Algorithm for Estimation
+       of the Specific Differential Phase. J. Atmos. Oceanic Technol., 26, 2565-2578.
+
+    """
+    # Check whether fast Fortran implementation is available
+    speedup = util.import_optional("wradlib.speedup")
+
+    shape = phidp.shape
+    assert rho.shape==shape, "rho and phidp must have the same shape."
+
+    phidp = phidp.reshape((-1,shape[-1]))
+    if copy:
+        phidp = phidp.copy()
+    rho   = rho.reshape((-1,shape[-1]))
+    gradphi = gradient_from_smoothed(phidp)
+
+    beams, rs = phidp.shape
+
+    # Compute the standard deviation within windows of 9 range bins
+    stdarr = np.zeros(phidp.shape, dtype=np.float32)
+    for r in xrange(rs-9):
+        stdarr[...,r] = np.std(phidp[...,r:r+9],-1)
+
+    phidp = speedup.f_unfold_phi(phidp=phidp.astype("f4"), rho=rho.astype("f4"), gradphi=gradphi.astype("f4"), stdarr=stdarr.astype("f4"), beams=beams, rs=rs, w=width)
+
+    return phidp.reshape(shape)
+
+
+def unfold_phi_naive(phidp, rho, width=5, copy=False):
+    """
+    Unfolds differential phase by adjusting values that exceeded maximum ambiguous range.
+
+    Accepts arbitrarily dimensioned arrays, but THE LAST DIMENSION MUST BE THE RANGE.
+
+    This is the slow Python-based implementation (NOT RECOMMENDED).
+
+    Parameters
+    ----------
+    phidp : array of shape (...,nr) with nr being the number of range bins
+    rho : array of same shape as phidp
+    width : integer
+       Width of the analysis window
+    copy : boolean
+       Leaves original phidp array unchanged if set to True (default: False)
+
+    References
+    ----------
+    .. [Wang2009] Wang, Yanting, V. Chandrasekar, 2009: Algorithm for Estimation
+       of the Specific Differential Phase. J. Atmos. Oceanic Technol., 26, 2565-2578.
+
+    """
+    shape = phidp.shape
+    assert rho.shape==shape, "rho and phidp must have the same shape."
+
+    phidp = phidp.reshape((-1,shape[-1]))
+    if copy:
+        phidp = phidp.copy()
+    rho   = rho.reshape((-1,shape[-1]))
+    gradphi = gradient_from_smoothed(phidp)
+
+    beams, rs = phidp.shape
+
+    # Compute the standard deviation within windows of 9 range bins
+    stdarr = np.zeros(phidp.shape, dtype=np.float32)
+    for r in xrange(rs-9):
+        stdarr[...,r] = np.std(phidp[...,r:r+9],-1)
+
+    phi_corr = np.zeros(phidp.shape)
+    for beam in xrange(beams):
+
+        if np.all(phidp[beam]==0):
+            continue
+
+        # step 1: determine location where meaningful PhiDP profile begins
+        for j in range(0,rs-width):
+            if (np.sum(stdarr[beam,j:j+width] < 5) == width) and (np.sum(rho[beam,j:j+5] > 0.9) == width):
+                break
+
+        ref = np.mean(phidp[beam,j:j+width])
+        for k in range(j+width,rs):
+            if np.sum(stdarr[beam,k-width:k] < 5) and np.logical_and(gradphi[beam, k]>-5, gradphi[beam, k]<20):
+                ref = ref + gradphi[beam, k]*0.5
+                if phidp[beam,k] - ref < -80:
+                    if phidp[beam,k] < 0:
+                        phidp[beam,k] += 360
+            elif phidp[beam,k] - ref < -80:
+                if phidp[beam,k] < 0:
+                    phidp[beam,k] += 360
+    return phidp
+
+
+def linear_despeckle(data, N=3, copy=False):
+    """Remove floating pixels in between NaNs in a multi-dimensional array.
+
+    ATTENTION: This function changes the original input array if argument copy is set to default (False).
+
+    Parameters
+    ----------
+    data : multi-dimensional array
+        Note that the range dimension must be the last dimension of the input array.
+
+    N : integer (must be either 3 or 5, 3 by default)
+        Width of the window in which we check for speckle
+
+    copy : Boolean
+        If True, the input array will remain unchanged.
+
+    """
+    assert N in (3,5), "Window size N for function linear_despeckle must be 3 or 5."
+    if copy:
+        data = data.copy()
+    axis = data.ndim - 1
+    arr  = np.ones(data.shape, dtype="i4")
+    arr[np.isnan(data)] = 0
+    arr_plus1  = np.roll(arr, shift=1,  axis=axis)
+    arr_minus1 = np.roll(arr, shift=-1, axis=axis)
+    if N==3:
+        # for a window of size 3
+        test = arr + arr_plus1 + arr_minus1
+        data[np.logical_and( np.logical_not(np.isnan(data)), test<2)] = np.nan
+    else:
+        # for a window of size 5
+        arr_plus2  = np.roll(arr, shift=2,  axis=axis)
+        arr_minus2 = np.roll(arr, shift=-2, axis=axis)
+        test = arr + arr_plus1 + arr_minus1 + arr_plus2 + arr_minus2
+        data[np.logical_and( np.logical_not(np.isnan(data)), test<3)] = np.nan
+    # remove isolated pixels at the first gate
+    data[np.isnan(np.take(data, xrange(1,2), data.ndim-1))] = np.nan
+    return data
+
+
+def texture(data):
+    """
+    Compute the texture of the data by comparing values with a 3x3 neighborhood (based on Gourley, 2007).
+    NaN values in the original array have NaN textures.
+
+    Parameters
+    ----------
+    data : multi-dimensional array with shape (..., number of beams, number of range bins)
+
+    Returns
+    ------
+    texture : array of textures with the same shape as data
+
+    """
+    x1 = np.roll(data,1,-2) # center:2
+    x2 = np.roll(data,1,-1) # 4
+    x3 = np.roll(data,-1,-2) # 8
+    x4 = np.roll(data,-1,-1) # 6
+    x5 = np.roll(x1,1,-1) # 1
+    x6 = np.roll(x4,1,-2) # 3
+    x7 = np.roll(x3,-1,-1) # 9
+    x8 = np.roll(x2,-1,-2) # 7
+
+    xa = np.array([x1, x2, x3, x4, x5, x6, x7, x8]) # at least one NaN would give a sum of NaN
+
+    # get count of valid neighboring pixels
+    xa_valid = np.ones(np.shape(xa))
+    xa_valid[np.isnan(xa)] = 0
+    xa_valid_count = np.sum(xa_valid, axis = 0) # count number of valid neighbors
+
+    num = np.zeros(data.shape)
+    for xarr in xa:
+        diff = data - xarr
+        # difference of NaNs will be converted to zero (to not affect the summation)
+        diff[np.isnan(diff)] = 0
+        # only those with valid values are considered in the summation
+        num += diff**2
+
+    num[np.isnan(data)] = np.nan # reinforce that NaN values should have NaN textures
+
+    texture = np.sqrt(num / xa_valid_count)
+
+    return texture
+
+
+@deprecated()
+def fill_phidp(data, margin=3):
+    """Fills in missing PhiDP.
+
+    Contiguous NaN regions are filled by the average of the median of margins
+    that surround the NaN region. At the left and right margins of the array,
+    these medians are extrapolated to the end. As the margin of a contiguous
+    NaN region, we consider *n* bins as given by the *margin* argument. Considering
+    multiple bins at the margins takes into account noisy PhiDP.
+
+    As a consequence, a contiguous region of missing PhiDP will be filled by constant
+    values determined by the edges of that region. Thus, the derivative (i. e. Kdp) in
+    that region will be zero. This bahaviour is more desirable than the behaviour
+    produced by linear interpolation because this will cause arbitrary Kdp values
+    in case of noisy PhiDP profiles with large portions of missing data.
+
+    One more detail:
+
+    Parameters
+    ----------
+    data : N-dim array with last dimension representing the range
+    margin : the size of the window which is used to compute the average value
+            at the margins of a contiguous NaN region in the array.
+
+    Returns
+    -------
+    out : array of same shape as phi gaps filled
+
+    """
+    shape = data.shape
+    data  = data.reshape((-1,shape[-1]))
+    zeros = np.zeros(data.shape[1], dtype="f4")
+    invalids = np.isnan(data)
+
+    for i in xrange(data.shape[0]):
+        # return zeros of there are no valid phidp values
+        if np.all(np.isnan(data[i])):
+            data[i] = zeros
+            continue
+        # interpolate using the mean of the values surrounding the gaps
+        gaps = contiguous_regions(invalids[i])
+        # Iterate over the invalid regions of the array
+        if i==245:
+            pass
+        for j in range(len(gaps)):
+            # left index of the gap margin
+            left = gaps[j,0]-margin
+            if left<0:
+                left = 0
+            # right index of the right gap margin
+            right = gaps[j,1]+margin
+            # Now fill the gaps
+            if gaps[j,0]==0:
+                # Left margin of the array
+                data[i, 0:gaps[j,1]] = nanmedian( data[i, gaps[j,1]:(gaps[j,1]+margin)] )
+            elif gaps[j,1]==data.shape[1]:
+                # Right margin of the array
+                data[i, gaps[j,0]:] = nanmedian( data[i, left:gaps[j,0]] )
+            else:
+                # inner parts of the array
+                if right > data.shape[1]:
+                    right = data.shape[1]
+                data[i, gaps[j,0]:gaps[j,1]] = np.mean([nanmedian( data[i, gaps[j,1]:right] ),  \
+                                                        nanmedian( data[i, left:gaps[j,0]] )]  )
+    return data.reshape(shape)
+
+
+def contiguous_regions(condition):
+    """Finds contiguous True regions of the boolean array "condition".
+
+    This function was adopted from http://stackoverflow.com/questions/4494404/find-large-number-of-consecutive-values-fulfilling-condition-in-a-numpy-array
+    as proposed by Joe Kington in 2010.
+
+    Parameters
+    ----------
+    condition : 1d boolean array
+
+    Returns
+    -------
+    output : a 2D array where the first column is the start index of the region and the
+             second column is the end index.
+
+    """
+
+    # Find the indicies of changes in "condition"
+    d = np.diff(condition)
+    idx, = d.nonzero()
+
+    # We need to start things after the change in "condition". Therefore,
+    # we'll shift the index by 1 to the right.
+    idx += 1
+
+    if condition[0]:
+        # If the start of condition is True prepend a 0
+        idx = np.r_[0, idx]
+
+    if condition[-1]:
+        # If the end of condition is True, append the length of the array
+        idx = np.r_[idx, condition.size] # Edit
+
+    # Reshape the result into two columns
+    idx.shape = (-1,2)
+    return idx
+
+
+# TO UTILS
+def medfilt_along_axis(x, N, axis=-1):
+    """Applies median filter smoothing on one axis of an N-dimensional array.
+    """
+    kernel_size = np.array(x.shape)
+    kernel_size[:] = 1
+    kernel_size[axis] = N
+    return medfilt(x, kernel_size)
+
+
+# TO UTILS
+def gradient_along_axis(x):
+    """Computes gradient along last axis of an N-dimensional array
+    """
+    axis=-1
+    newshape = np.array(x.shape)
+    newshape[axis] = 1
+    diff_begin = ( x[...,1] - x[...,0] ).reshape(newshape)
+    diff_end = ( x[...,-1] - x[...,-2] ).reshape(newshape)
+    diffs = ( (x - np.roll(x, 2, axis) ) / 2. )
+    diffs = np.append(diffs[...,2:], diff_end, axis=axis)
+    return np.insert(diffs, 0, diff_begin, axis=axis)
+
+
+# TO UTILS
+def gradient_from_smoothed(x, N=5):
+    """Computes gradient of smoothed data along final axis of an array
+    """
+    return gradient_along_axis(medfilt_along_axis(x, N)).astype("f4")
+
+
+@deprecated("process_raw_phidp_vulpiani")
+def process_raw_phidp(phidp, rho, N_despeckle=3, N_fillmargin=3, N_unfold=5, N_filter=5, copy=False):
+    """Establish consistent PhiDP profiles from raw data.
+
+    Processing of raw PhiDP data contains the following steps:
+
+        - Despeckle
+
+        - Fill missing data
+          (general asssumption: PhiDP is monotonically increasing along the beam)
+
+        - Phase unfolding
+
+        - Smoothing
+
+    Parameters
+    ----------
+    phidp : array of shape (n azimuth angles, n range gates)
+    rho : array of shape (n azimuth angles, n range gates)
+    N_despeckle : integer
+        *N* parameter of function dp.linear_despeckle
+    N_fillmargin : integer
+        *margin* parameter of function dp.fill_phidp
+    N_unfold : integer
+        *width* parameter of function dp.unfold_phi
+    N_filter : integer
+        *N* parameter of function dp.medfilt_along_axis
+    copy : boolean
+        leaves the original phidp array untouched
+
+    """
+    if copy:
+        phidp = phidp.copy()
+    # despeckle
+    phidp = linear_despeckle(phidp, N=N_despeckle)
+    phidp = fill_phidp(phidp, margin=N_fillmargin)
+    # apply unfolding
+    if speedupexists:
+        phidp = unfold_phi(phidp, rho, width=N_unfold)
+    else:
+        phidp = unfold_phi_naive(phidp, rho, width=N_unfold)
+    # median filter smoothing
+    phidp = medfilt_along_axis(phidp, N=N_filter)
+    return phidp
+
+
+
+
+if __name__ == '__main__':
+    print 'wradlib: Calling module <dp> as main...'
+
+
+