--- conflicted
+++ resolved
@@ -1,80 +1,67 @@
-# -*- coding: UTF-8 -*-
-#-------------------------------------------------------------------------------
-# Name:        georef_example
-# Purpose:
-#
-# Author:      Maik Heistermann
-#
-# Created:     28.10.2011
-# Copyright:   (c) Maik Heistermann 2011
-# Licence:     The MIT License
-#-------------------------------------------------------------------------------
-#!/usr/bin/env python
-
-
-<<<<<<< HEAD
-if __name__ == '__main__':
-
-    import wradlib.georef as georef
-=======
-import wradlib.georef as georef
-
-def ex_georef():
-
->>>>>>> ef32d94b
-    import numpy as np
-    import pylab as pl
-    import matplotlib as mpl
-
-    # --------------------------------------------------------------------------
-    # EXAMPLE 1: Full workflow for georeferencing radar data
-
-    # 1st step: generate the centroid coordinates of the radar bins
-    #   define the polar coordinates and the site coordinates in lat/lon
-    r = np.arange(1,129)*1000
-    az = np.linspace(0,360,361)[0:-1]
-    #   drs:  51.12527778 ; fbg: 47.87444444 ; tur: 48.58611111 ; muc: 48.3372222
-    #   drs:  13.76972222 ; fbg: 8.005 ; tur: 9.783888889 ; muc: 11.61277778
-    sitecoords = (9.7839, 48.5861)
-
-    #   these are the polgon vertices of the radar bins
-    polygons = georef.polar2polyvert(r, az, sitecoords)
-
-    #   these are the corresponding centroids
-    cent_lon, cent_lat = georef.polar2centroids(r, az, sitecoords)
-
-    # plot the vertices and the centroids in one plot
-    fig = pl.figure(figsize=(8,8))
-    ax = fig.add_subplot(111)
-    polycoll = mpl.collections.PolyCollection(polygons, closed=True, facecolors='None')
-    ax.add_collection(polycoll, autolim=True)
-    ax.plot(cent_lon, cent_lat, 'r+')
-    ax.axis('tight')
-    pl.title('Zoom in to compare polygons and centroids.')
-    pl.show()
-
-
-    # 2nd step: reproject the centroid coordinates to Gauss-Krueger Zone 3
-    #   this is the proj.4 projection string
-    gk3 = '''
-    +proj=tmerc +lat_0=0 +lon_0=9 +k=1 +x_0=3500000 +y_0=0 +ellps=bessel
-    +towgs84=598.1,73.7,418.2,0.202,0.045,-2.455,6.7 +units=m +no_defs
-    '''
-    # use it for projecting the centroids to Gauss-Krueger 3
-    proj_gk3 = georef.proj4_to_osr(gk3)
-    x, y = georef.reproject(cent_lon, cent_lat, projection_targe=proj_gk3)
-
-    # export the projected centroid coordinates
-    f = open('centroids.tab', 'w')
-    f.write('x\ty\n')
-    np.savetxt(f, np.hstack( (x.reshape((-1,1)),y.reshape((-1,1))) ), fmt='%.2f', delimiter='\t')
-    f.close()
-
-<<<<<<< HEAD
-    print('Exit.')
-=======
-    print 'Exit.'
-
-if __name__ == '__main__':
-    ex_georef()
->>>>>>> ef32d94b
+# -*- coding: UTF-8 -*-
+#-------------------------------------------------------------------------------
+# Name:        georef_example
+# Purpose:
+#
+# Author:      Maik Heistermann
+#
+# Created:     28.10.2011
+# Copyright:   (c) Maik Heistermann 2011
+# Licence:     The MIT License
+#-------------------------------------------------------------------------------
+#!/usr/bin/env python
+
+import wradlib.georef as georef
+import numpy as np
+import pylab as pl
+import matplotlib as mpl
+
+def ex_georef():
+    # --------------------------------------------------------------------------
+    # EXAMPLE 1: Full workflow for georeferencing radar data
+
+    # 1st step: generate the centroid coordinates of the radar bins
+    #   define the polar coordinates and the site coordinates in lat/lon
+    r = np.arange(1,129)*1000
+    az = np.linspace(0,360,361)[0:-1]
+    #   drs:  51.12527778 ; fbg: 47.87444444 ; tur: 48.58611111 ; muc: 48.3372222
+    #   drs:  13.76972222 ; fbg: 8.005 ; tur: 9.783888889 ; muc: 11.61277778
+    sitecoords = (9.7839, 48.5861)
+
+    #   these are the polgon vertices of the radar bins
+    polygons = georef.polar2polyvert(r, az, sitecoords)
+
+    #   these are the corresponding centroids
+    cent_lon, cent_lat = georef.polar2centroids(r, az, sitecoords)
+
+    # plot the vertices and the centroids in one plot
+    fig = pl.figure(figsize=(8,8))
+    ax = fig.add_subplot(111)
+    polycoll = mpl.collections.PolyCollection(polygons, closed=True, facecolors='None')
+    ax.add_collection(polycoll, autolim=True)
+    ax.plot(cent_lon, cent_lat, 'r+')
+    ax.axis('tight')
+    pl.title('Zoom in to compare polygons and centroids.')
+    pl.show()
+
+
+    # 2nd step: reproject the centroid coordinates to Gauss-Krueger Zone 3
+    #   this is the proj.4 projection string
+    gk3 = '''
+    +proj=tmerc +lat_0=0 +lon_0=9 +k=1 +x_0=3500000 +y_0=0 +ellps=bessel
+    +towgs84=598.1,73.7,418.2,0.202,0.045,-2.455,6.7 +units=m +no_defs
+    '''
+    # use it for projecting the centroids to Gauss-Krueger 3
+    proj_gk3 = georef.proj4_to_osr(gk3)
+    x, y = georef.reproject(cent_lon, cent_lat, projection_targe=proj_gk3)
+
+    # export the projected centroid coordinates
+    f = open('centroids.tab', 'w')
+    f.write('x\ty\n')
+    np.savetxt(f, np.hstack( (x.reshape((-1,1)),y.reshape((-1,1))) ), fmt='%.2f', delimiter='\t')
+    f.close()
+
+    print 'Exit.'
+
+if __name__ == '__main__':
+    ex_georef()